name: E2E Test

on:
  - pull_request

jobs:
  e2e-test:
    name: E2E Test
    runs-on:
      labels: ubuntu-latest-16-cores
    env:
      GOPATH: ${{ github.workspace }}/go
    defaults:
      run:
        working-directory: ${{ env.GOPATH }}/src/github.com/kubeflow/trainer

    strategy:
      fail-fast: false
      matrix:
<<<<<<< HEAD
        kubernetes-version: ["1.29.3", "1.30.0", "1.31.0", "1.32.0"]
=======
        # Kubernetes versions for e2e tests on Kind cluster.
        kubernetes-version: ["1.29.14", "1.30.0", "1.31.0"]
>>>>>>> 9eac88cc

    steps:
      - name: Check out code
        uses: actions/checkout@v4
        with:
          path: ${{ env.GOPATH }}/src/github.com/kubeflow/trainer

      - name: Setup Go
        uses: actions/setup-go@v5
        with:
          go-version-file: ${{ env.GOPATH }}/src/github.com/kubeflow/trainer/go.mod

      - name: Setup Python
        uses: actions/setup-python@v5
        with:
          python-version: 3.11

      - name: Install dependencies
        run: |
          echo "Install Papermill"
          pip install papermill==2.6.0 jupyter==1.1.1 ipykernel==6.29.5

          echo "Install Kubeflow SDK"
          pip install ./sdk

      - name: Setup cluster
        run: |
          make test-e2e-setup-cluster K8S_VERSION=${{ matrix.kubernetes-version }}

      - name: Run e2e with Go
        run: |
          make test-e2e || (kubectl logs -n kubeflow-system -l app.kubernetes.io/name=trainer && exit 1)

      - name: Run e2e test for example Notebooks
        run: |
          mkdir -p artifacts/notebooks
          make test-e2e-notebook NOTEBOOK_INPUT=./examples/pytorch/image-classification/mnist.ipynb NOTEBOOK_OUTPUT=./artifacts/notebooks/${{ matrix.kubernetes-version }}_mnist.ipynb TIMEOUT=900

      # TODO (andreyvelich): Discuss how we can upload artifacts for multiple Notebooks.
      - name: Upload Artifacts to GitHub
        uses: actions/upload-artifact@v4
        if: always()
        with:
          name: ${{ matrix.kubernetes-version }}
          path: ${{ env.GOPATH }}/src/github.com/kubeflow/trainer/artifacts/*
          retention-days: 1<|MERGE_RESOLUTION|>--- conflicted
+++ resolved
@@ -17,12 +17,8 @@
     strategy:
       fail-fast: false
       matrix:
-<<<<<<< HEAD
-        kubernetes-version: ["1.29.3", "1.30.0", "1.31.0", "1.32.0"]
-=======
         # Kubernetes versions for e2e tests on Kind cluster.
-        kubernetes-version: ["1.29.14", "1.30.0", "1.31.0"]
->>>>>>> 9eac88cc
+        kubernetes-version: ["1.29.14", "1.30.0", "1.31.0", "1.32.0"]
 
     steps:
       - name: Check out code
