/*
Copyright 2024 The Kubeflow Authors.

Licensed under the Apache License, Version 2.0 (the "License");
you may not use this file except in compliance with the License.
You may obtain a copy of the License at

    http://www.apache.org/licenses/LICENSE-2.0

Unless required by applicable law or agreed to in writing, software
distributed under the License is distributed on an "AS IS" BASIS,
WITHOUT WARRANTIES OR CONDITIONS OF ANY KIND, either express or implied.
See the License for the specific language governing permissions and
limitations under the License.
*/

package core

import (
	"context"
	"fmt"
	"testing"
	"time"

	"github.com/google/go-cmp/cmp"
	"github.com/google/go-cmp/cmp/cmpopts"
	corev1 "k8s.io/api/core/v1"
	"k8s.io/apimachinery/pkg/api/meta"
	"k8s.io/apimachinery/pkg/api/resource"
	metav1 "k8s.io/apimachinery/pkg/apis/meta/v1"
	apiruntime "k8s.io/apimachinery/pkg/runtime"
	"k8s.io/apimachinery/pkg/util/validation/field"
	batchv1ac "k8s.io/client-go/applyconfigurations/batch/v1"
	corev1ac "k8s.io/client-go/applyconfigurations/core/v1"
	"k8s.io/klog/v2/ktesting"
	"k8s.io/utils/ptr"
	"sigs.k8s.io/controller-runtime/pkg/client"
	"sigs.k8s.io/controller-runtime/pkg/webhook/admission"
	jobsetv1alpha2 "sigs.k8s.io/jobset/api/jobset/v1alpha2"
	jobsetv1alpha2ac "sigs.k8s.io/jobset/client-go/applyconfiguration/jobset/v1alpha2"
	jobsetconsts "sigs.k8s.io/jobset/pkg/constants"
	schedulerpluginsv1alpha1 "sigs.k8s.io/scheduler-plugins/apis/scheduling/v1alpha1"
	volcanov1beta1 "volcano.sh/apis/pkg/apis/scheduling/v1beta1"

	trainer "github.com/kubeflow/trainer/v2/pkg/apis/trainer/v1alpha1"
	"github.com/kubeflow/trainer/v2/pkg/apply"
	"github.com/kubeflow/trainer/v2/pkg/constants"
	"github.com/kubeflow/trainer/v2/pkg/runtime"
	"github.com/kubeflow/trainer/v2/pkg/runtime/framework"
	fwkplugins "github.com/kubeflow/trainer/v2/pkg/runtime/framework/plugins"
	"github.com/kubeflow/trainer/v2/pkg/runtime/framework/plugins/coscheduling"
	"github.com/kubeflow/trainer/v2/pkg/runtime/framework/plugins/jobset"
	jobsetplgconsts "github.com/kubeflow/trainer/v2/pkg/runtime/framework/plugins/jobset/constants"
	"github.com/kubeflow/trainer/v2/pkg/runtime/framework/plugins/mpi"
	"github.com/kubeflow/trainer/v2/pkg/runtime/framework/plugins/plainml"
	"github.com/kubeflow/trainer/v2/pkg/runtime/framework/plugins/torch"
	"github.com/kubeflow/trainer/v2/pkg/runtime/framework/plugins/volcano"
	index "github.com/kubeflow/trainer/v2/pkg/runtime/indexer"
	testingutil "github.com/kubeflow/trainer/v2/pkg/util/testing"
)

var ignoreSyncPodSets = cmpopts.IgnoreFields(runtime.Info{}, "SyncPodSets")

// TODO: We should introduce mock plugins and use plugins in this framework testing.
// After we migrate the actual plugins to mock one for testing data,
// we can delegate the actual plugin testing to each plugin directories, and implement detailed unit testing.

func TestNew(t *testing.T) {
	cases := map[string]struct {
		registry                                                               fwkplugins.Registry
		emptyCoSchedulingIndexerTrainingRuntimeContainerRuntimeClassKey        bool
		emptyCoSchedulingIndexerClusterTrainingRuntimeContainerRuntimeClassKey bool
		wantFramework                                                          *Framework
		wantError                                                              error
	}{
		"positive case": {
			registry: fwkplugins.NewRegistry(),
			wantFramework: &Framework{
				registry: fwkplugins.NewRegistry(),
				plugins: map[string]framework.Plugin{
					coscheduling.Name: &coscheduling.CoScheduling{},
					volcano.Name:      &volcano.Volcano{},
					mpi.Name:          &mpi.MPI{},
					plainml.Name:      &plainml.PlainML{},
					torch.Name:        &torch.Torch{},
					jobset.Name:       &jobset.JobSet{},
				},
				enforceMLPlugins: []framework.EnforceMLPolicyPlugin{
					&mpi.MPI{},
					&plainml.PlainML{},
					&torch.Torch{},
				},
				enforcePodGroupPolicyPlugins: []framework.EnforcePodGroupPolicyPlugin{
					&coscheduling.CoScheduling{},
					&volcano.Volcano{},
				},
				customValidationPlugins: []framework.CustomValidationPlugin{
					&mpi.MPI{},
					&torch.Torch{},
					&jobset.JobSet{},
					&volcano.Volcano{},
				},
				watchExtensionPlugins: []framework.WatchExtensionPlugin{
					&coscheduling.CoScheduling{},
					&volcano.Volcano{},
					&jobset.JobSet{},
					&mpi.MPI{},
				},
				podNetworkPlugins: []framework.PodNetworkPlugin{
					&jobset.JobSet{},
				},
				componentBuilderPlugins: []framework.ComponentBuilderPlugin{
					&coscheduling.CoScheduling{},
					&volcano.Volcano{},
					&jobset.JobSet{},
					&mpi.MPI{},
				},
				trainJobStatusPlugin: &jobset.JobSet{},
			},
		},
		"indexer key for trainingRuntime and runtimeClass is an empty": {
			registry: fwkplugins.Registry{
				coscheduling.Name: coscheduling.New,
			},
			emptyCoSchedulingIndexerTrainingRuntimeContainerRuntimeClassKey: true,
			wantError: index.ErrorCanNotSetupTrainingRuntimeRuntimeClassIndexer,
		},
		"indexer key for clusterTrainingRuntime and runtimeClass is an empty": {
			registry: fwkplugins.Registry{
				coscheduling.Name: coscheduling.New,
			},
			emptyCoSchedulingIndexerClusterTrainingRuntimeContainerRuntimeClassKey: true,
			wantError: index.ErrorCanNotSetupClusterTrainingRuntimeRuntimeClassIndexer,
		},
	}
	cmpOpts := []cmp.Option{
		cmp.AllowUnexported(Framework{}),
		cmpopts.IgnoreUnexported(coscheduling.CoScheduling{}, volcano.Volcano{}, mpi.MPI{}, plainml.PlainML{}, torch.Torch{}, jobset.JobSet{}),
		cmpopts.IgnoreFields(coscheduling.CoScheduling{}, "client"),
		cmpopts.IgnoreFields(volcano.Volcano{}, "client"),
		cmpopts.IgnoreFields(jobset.JobSet{}, "client", "restMapper", "scheme", "logger"),
		cmpopts.IgnoreTypes(apiruntime.Scheme{}, meta.DefaultRESTMapper{}, fwkplugins.Registry{}),
		cmpopts.SortMaps(func(a, b string) bool { return a < b }),
		cmpopts.SortSlices(func(a, b framework.Plugin) bool { return a.Name() < b.Name() }),
	}
	for name, tc := range cases {
		t.Run(name, func(t *testing.T) {
			ctx, cancel := context.WithCancel(context.Background())
			t.Cleanup(cancel)

			if tc.emptyCoSchedulingIndexerTrainingRuntimeContainerRuntimeClassKey {
				originTrainingRuntimeRuntimeKey := index.TrainingRuntimeContainerRuntimeClassKey
				index.TrainingRuntimeContainerRuntimeClassKey = ""
				t.Cleanup(func() {
					index.TrainingRuntimeContainerRuntimeClassKey = originTrainingRuntimeRuntimeKey
				})
			}
			if tc.emptyCoSchedulingIndexerClusterTrainingRuntimeContainerRuntimeClassKey {
				originClusterTrainingRuntimeKey := index.ClusterTrainingRuntimeContainerRuntimeClassKey
				index.ClusterTrainingRuntimeContainerRuntimeClassKey = ""
				t.Cleanup(func() {
					index.ClusterTrainingRuntimeContainerRuntimeClassKey = originClusterTrainingRuntimeKey
				})
			}
			clientBuilder := testingutil.NewClientBuilder()
			fwk, err := New(ctx, clientBuilder.Build(), tc.registry, testingutil.AsIndex(clientBuilder))
			if diff := cmp.Diff(tc.wantError, err, cmpopts.EquateErrors()); len(diff) != 0 {
				t.Errorf("Unexpected errors (-want,+got):\n%s", diff)
			}
			if diff := cmp.Diff(tc.wantFramework, fwk, cmpOpts...); len(diff) != 0 {
				t.Errorf("Unexpected framework (-want,+got):\n%s", diff)
			}
		})
	}
}

func TestRunEnforceMLPolicyPlugins(t *testing.T) {
	cases := map[string]struct {
		registry        fwkplugins.Registry
		runtimeInfo     *runtime.Info
		trainJob        *trainer.TrainJob
		wantRuntimeInfo *runtime.Info
		wantError       error
	}{
		"plainml MLPolicy is applied to runtime.Info, TrainJob doesn't have numNodes": {
			registry: fwkplugins.NewRegistry(),
			runtimeInfo: runtime.NewInfo(
				runtime.WithMLPolicySource(testingutil.MakeMLPolicyWrapper().Obj()),
				runtime.WithPodSet(constants.DatasetInitializer, ptr.To(constants.DatasetInitializer), 1, corev1.PodSpec{}, corev1ac.PodSpec().
					WithContainers(
						corev1ac.Container().WithName(constants.DatasetInitializer),
					),
				),
				runtime.WithPodSet(constants.ModelInitializer, ptr.To(constants.ModelInitializer), 1, corev1.PodSpec{}, corev1ac.PodSpec().
					WithContainers(
						corev1ac.Container().WithName(constants.ModelInitializer),
					),
				),
				runtime.WithPodSet(constants.Node, ptr.To(constants.AncestorTrainer), 10, corev1.PodSpec{}, corev1ac.PodSpec().
					WithContainers(corev1ac.Container().WithName(constants.Node)),
				),
			),
			trainJob: &trainer.TrainJob{
				Spec: trainer.TrainJobSpec{},
			},
			wantRuntimeInfo: &runtime.Info{
				RuntimePolicy: runtime.RuntimePolicy{
					MLPolicySource: testingutil.MakeMLPolicySourceWrapper().Obj(),
				},
				TemplateSpec: runtime.TemplateSpec{
					PodSets: []runtime.PodSet{
						{
							Name:     constants.DatasetInitializer,
							Ancestor: ptr.To(constants.DatasetInitializer),
							Count:    ptr.To[int32](1),
							Containers: []runtime.Container{
								{
									Name: constants.DatasetInitializer,
								},
							},
						},
						{
							Name:     constants.ModelInitializer,
							Ancestor: ptr.To(constants.ModelInitializer),
							Count:    ptr.To[int32](1),
							Containers: []runtime.Container{
								{
									Name: constants.ModelInitializer,
								},
							},
						},
						{
							Name:     constants.Node,
							Ancestor: ptr.To(constants.AncestorTrainer),
							Count:    ptr.To[int32](10),
							Containers: []runtime.Container{{
								Name: constants.Node,
							}},
						},
					},
				},
				Scheduler: &runtime.Scheduler{PodLabels: make(map[string]string)},
			},
		},
		"plainml MLPolicy is applied to runtime.Info, TrainJob has numNodes": {
			registry: fwkplugins.NewRegistry(),
			runtimeInfo: runtime.NewInfo(
				runtime.WithMLPolicySource(
					testingutil.MakeMLPolicyWrapper().Obj(),
				),
				runtime.WithPodSet(constants.DatasetInitializer, ptr.To(constants.DatasetInitializer), 1, corev1.PodSpec{}, corev1ac.PodSpec().
					WithContainers(
						corev1ac.Container().WithName(constants.DatasetInitializer),
					),
				),
				runtime.WithPodSet(constants.ModelInitializer, ptr.To(constants.ModelInitializer), 1, corev1.PodSpec{}, corev1ac.PodSpec().
					WithContainers(
						corev1ac.Container().WithName(constants.ModelInitializer),
					),
				),
				runtime.WithPodSet(constants.Node, ptr.To(constants.AncestorTrainer), 10, corev1.PodSpec{}, corev1ac.PodSpec().
					WithContainers(corev1ac.Container().WithName(constants.Node)),
				),
			),
			trainJob: &trainer.TrainJob{
				Spec: trainer.TrainJobSpec{
					Trainer: &trainer.Trainer{
						NumNodes: ptr.To[int32](30),
					},
				},
			},
			wantRuntimeInfo: &runtime.Info{
				RuntimePolicy: runtime.RuntimePolicy{
					MLPolicySource: testingutil.MakeMLPolicySourceWrapper().Obj(),
				},
				TemplateSpec: runtime.TemplateSpec{
					PodSets: []runtime.PodSet{
						{
							Name:     constants.DatasetInitializer,
							Ancestor: ptr.To(constants.DatasetInitializer),
							Count:    ptr.To[int32](1),
							Containers: []runtime.Container{
								{
									Name: constants.DatasetInitializer,
								},
							},
						},
						{
							Name:     constants.ModelInitializer,
							Ancestor: ptr.To(constants.ModelInitializer),
							Count:    ptr.To[int32](1),
							Containers: []runtime.Container{
								{
									Name: constants.ModelInitializer,
								},
							},
						},
						{
							Name:     constants.Node,
							Ancestor: ptr.To(constants.AncestorTrainer),
							Count:    ptr.To[int32](30),
							Containers: []runtime.Container{{
								Name: constants.Node,
							}},
						},
					},
				},
				Scheduler: &runtime.Scheduler{PodLabels: make(map[string]string)},
			},
		},
		"registry is empty": {
			runtimeInfo: &runtime.Info{
				Scheduler: &runtime.Scheduler{PodLabels: make(map[string]string)},
			},
			wantRuntimeInfo: &runtime.Info{
				Scheduler: &runtime.Scheduler{PodLabels: make(map[string]string)},
			},
		},
	}
	for name, tc := range cases {
		t.Run(name, func(t *testing.T) {
			ctx, cancel := context.WithCancel(context.Background())
			t.Cleanup(cancel)
			clientBuilder := testingutil.NewClientBuilder()

			fwk, err := New(ctx, clientBuilder.Build(), tc.registry, testingutil.AsIndex(clientBuilder))
			if err != nil {
				t.Fatal(err)
			}
			err = fwk.RunEnforceMLPolicyPlugins(tc.runtimeInfo, tc.trainJob)
			if diff := cmp.Diff(tc.wantError, err, cmpopts.EquateErrors()); len(diff) != 0 {
				t.Errorf("Unexpected error (-want,+got): %s", diff)
			}
			if diff := cmp.Diff(tc.wantRuntimeInfo, tc.runtimeInfo, cmpopts.EquateEmpty(), ignoreSyncPodSets); len(diff) != 0 {
				t.Errorf("Unexpected runtime.Info (-want,+got): %s", diff)
			}
		})
	}
}

func TestRunEnforcePodGroupPolicyPlugins(t *testing.T) {
	cases := map[string]struct {
		registry        fwkplugins.Registry
		runtimeInfo     *runtime.Info
		trainJob        *trainer.TrainJob
		wantRuntimeInfo *runtime.Info
		wantError       error
	}{
		"coscheduling plugin is applied to runtime.Info": {
			registry: fwkplugins.NewRegistry(),
			runtimeInfo: &runtime.Info{
				RuntimePolicy: runtime.RuntimePolicy{
					PodGroupPolicy: &trainer.PodGroupPolicy{
						PodGroupPolicySource: trainer.PodGroupPolicySource{
							Coscheduling: &trainer.CoschedulingPodGroupPolicySource{
								ScheduleTimeoutSeconds: ptr.To[int32](99),
							},
						},
					},
				},
				Scheduler: &runtime.Scheduler{},
			},
			trainJob: &trainer.TrainJob{ObjectMeta: metav1.ObjectMeta{Name: "test-job", Namespace: metav1.NamespaceDefault}},
			wantRuntimeInfo: &runtime.Info{
				RuntimePolicy: runtime.RuntimePolicy{
					PodGroupPolicy: &trainer.PodGroupPolicy{
						PodGroupPolicySource: trainer.PodGroupPolicySource{
							Coscheduling: &trainer.CoschedulingPodGroupPolicySource{
								ScheduleTimeoutSeconds: ptr.To[int32](99),
							},
						},
					},
				},
				Scheduler: &runtime.Scheduler{
					PodLabels: map[string]string{
						schedulerpluginsv1alpha1.PodGroupLabel: "test-job",
					},
				},
			},
		},
		"volcano plugin is applied to runtime.Info": {
			registry: fwkplugins.NewRegistry(),
			runtimeInfo: &runtime.Info{
				RuntimePolicy: runtime.RuntimePolicy{
					PodGroupPolicy: &trainer.PodGroupPolicy{
						PodGroupPolicySource: trainer.PodGroupPolicySource{
							Volcano: &trainer.VolcanoPodGroupPolicySource{},
						},
					},
				},
				Scheduler: &runtime.Scheduler{},
			},
			trainJob: &trainer.TrainJob{ObjectMeta: metav1.ObjectMeta{Name: "test-volcano-job", Namespace: metav1.NamespaceDefault}},
			wantRuntimeInfo: &runtime.Info{
				RuntimePolicy: runtime.RuntimePolicy{
					PodGroupPolicy: &trainer.PodGroupPolicy{
						PodGroupPolicySource: trainer.PodGroupPolicySource{
							Volcano: &trainer.VolcanoPodGroupPolicySource{},
						},
					},
				},
				Scheduler: &runtime.Scheduler{
					PodAnnotations: map[string]string{
						volcanov1beta1.KubeGroupNameAnnotationKey: "test-volcano-job",
					},
				},
			},
		},
		"an empty registry": {
			trainJob:        &trainer.TrainJob{ObjectMeta: metav1.ObjectMeta{Name: "test-job", Namespace: metav1.NamespaceDefault}},
			runtimeInfo:     &runtime.Info{},
			wantRuntimeInfo: &runtime.Info{},
		},
	}
	for name, tc := range cases {
		t.Run(name, func(t *testing.T) {
			ctx, cancel := context.WithCancel(context.Background())
			t.Cleanup(cancel)
			clientBuilder := testingutil.NewClientBuilder()

			fwk, err := New(ctx, clientBuilder.Build(), tc.registry, testingutil.AsIndex(clientBuilder))
			if err != nil {
				t.Fatal(err)
			}
			err = fwk.RunEnforcePodGroupPolicyPlugins(tc.runtimeInfo, tc.trainJob)
			if diff := cmp.Diff(tc.wantError, err, cmpopts.EquateErrors()); len(diff) != 0 {
				t.Errorf("Unexpected error (-want,+got): %s", diff)
			}
			if diff := cmp.Diff(tc.wantRuntimeInfo, tc.runtimeInfo, ignoreSyncPodSets); len(diff) != 0 {
				t.Errorf("Unexpected runtime.Info (-want,+got): %s", diff)
			}
		})
	}
}

func TestRunCustomValidationPlugins(t *testing.T) {
	cases := map[string]struct {
		registry     fwkplugins.Registry
		oldObj       *trainer.TrainJob
		newObj       *trainer.TrainJob
		wantWarnings admission.Warnings
		wantError    field.ErrorList
	}{
		// Need to implement more detail testing after we implement custom validator in any plugins.
		"there are not any custom validations": {
			registry: fwkplugins.NewRegistry(),
			oldObj:   testingutil.MakeTrainJobWrapper(metav1.NamespaceDefault, "test").Obj(),
			newObj:   testingutil.MakeTrainJobWrapper(metav1.NamespaceDefault, "test").Obj(),
		},
		"an empty registry": {
			oldObj: testingutil.MakeTrainJobWrapper(metav1.NamespaceDefault, "test").Obj(),
			newObj: testingutil.MakeTrainJobWrapper(metav1.NamespaceDefault, "test").Obj(),
		},
	}
	for name, tc := range cases {
		t.Run(name, func(t *testing.T) {
			ctx, cancel := context.WithCancel(context.Background())
			t.Cleanup(cancel)
			clientBuildr := testingutil.NewClientBuilder()

			fwk, err := New(ctx, clientBuildr.Build(), tc.registry, testingutil.AsIndex(clientBuildr))
			if err != nil {
				t.Fatal(err)
			}
			jobSetSpecApply, err := apply.FromTypedObjWithFields[jobsetv1alpha2ac.JobSetSpecApplyConfiguration](
				testingutil.MakeJobSetWrapper(metav1.NamespaceDefault, "test").Obj(),
				"spec",
			)
			if err != nil {
				t.Fatalf("Failed to convert typed JobSet to ApplyConfigurations: %v", err)
			}
			runtimeInfo := runtime.NewInfo(
				runtime.WithTemplateSpecObjApply(jobSetSpecApply),
			)
			warnings, errs := fwk.RunCustomValidationPlugins(ctx, runtimeInfo, tc.oldObj, tc.newObj)
			if diff := cmp.Diff(tc.wantWarnings, warnings, cmpopts.SortSlices(func(a, b string) bool { return a < b })); len(diff) != 0 {
				t.Errorf("Unexpected warninigs (-want,+got):\n%s", diff)
			}
			if diff := cmp.Diff(tc.wantError, errs, cmpopts.IgnoreFields(field.Error{}, "Detail", "BadValue")); len(diff) != 0 {
				t.Errorf("Unexpected error (-want,+got):\n%s", diff)
			}
		})
	}
}

func TestRunComponentBuilderPlugins(t *testing.T) {
	cases := map[string]struct {
		registry        fwkplugins.Registry
		runtimeInfo     *runtime.Info
		trainingRuntime *trainer.TrainingRuntime
		trainJob        *trainer.TrainJob
		wantRuntimeInfo *runtime.Info
		wantObjs        []apiruntime.Object
		wantError       error
	}{
		"succeeded to build JobSet with container resources applied both to Launcher and Node replicatedJob": {
			registry: fwkplugins.NewRegistry(),
			trainingRuntime: testingutil.MakeTrainingRuntimeWrapper(metav1.NamespaceDefault, "test-runtime").
				Obj(),
			runtimeInfo: &runtime.Info{
				RuntimePolicy: runtime.RuntimePolicy{
					MLPolicySource: testingutil.MakeMLPolicySourceWrapper().
						MPIPolicy(ptr.To[int32](1), trainer.MPIImplementationOpenMPI, ptr.To("/root/.ssh"), ptr.To(true)).
						Obj(),
				},
				TemplateSpec: runtime.TemplateSpec{
					PodSets: []runtime.PodSet{
						{
							Name:     constants.DatasetInitializer,
							Ancestor: ptr.To(constants.DatasetInitializer),
							Count:    ptr.To[int32](1),
							Containers: []runtime.Container{
								{
									VolumeMounts: []corev1ac.VolumeMountApplyConfiguration{
										*corev1ac.VolumeMount().
											WithName(jobsetplgconsts.VolumeNameInitializer).
											WithMountPath(constants.DatasetMountPath),
									},
								},
							},
							Volumes: []corev1ac.VolumeApplyConfiguration{
								*corev1ac.Volume().
									WithName(jobsetplgconsts.VolumeNameInitializer).
									WithPersistentVolumeClaim(corev1ac.PersistentVolumeClaimVolumeSource().
										WithClaimName(jobsetplgconsts.VolumeNameInitializer),
									),
							},
						},
						{
							Name:     constants.ModelInitializer,
							Ancestor: ptr.To(constants.ModelInitializer),
							Count:    ptr.To[int32](1),
							Containers: []runtime.Container{
								{
									VolumeMounts: []corev1ac.VolumeMountApplyConfiguration{
										*corev1ac.VolumeMount().
											WithName(jobsetplgconsts.VolumeNameInitializer).
											WithMountPath(constants.ModelMountPath),
									},
								},
							},
							Volumes: []corev1ac.VolumeApplyConfiguration{
								*corev1ac.Volume().
									WithName(jobsetplgconsts.VolumeNameInitializer).
									WithPersistentVolumeClaim(corev1ac.PersistentVolumeClaimVolumeSource().
										WithClaimName(jobsetplgconsts.VolumeNameInitializer),
									),
							},
						},
						{
							Name:     constants.Launcher,
							Ancestor: ptr.To(constants.AncestorTrainer),
							Count:    ptr.To[int32](1),
							Endpoints: func(yield func(string) bool) {
								yield("test-job-launcher-0-0.test-job")
							},
							Containers: []runtime.Container{{
								Name: constants.Node,
								VolumeMounts: []corev1ac.VolumeMountApplyConfiguration{
									*corev1ac.VolumeMount().
										WithName(jobsetplgconsts.VolumeNameInitializer).
										WithMountPath(constants.ModelMountPath),
								},
							}},
							Volumes: []corev1ac.VolumeApplyConfiguration{
								*corev1ac.Volume().
									WithName(jobsetplgconsts.VolumeNameInitializer).
									WithPersistentVolumeClaim(corev1ac.PersistentVolumeClaimVolumeSource().
										WithClaimName(jobsetplgconsts.VolumeNameInitializer),
									),
							},
						},
						{
							Name:  constants.Node,
							Count: ptr.To[int32](2),
							Endpoints: func(yield func(string) bool) {
								yield("test-job-node-0-0.test-job")
								yield("test-job-node-0-1.test-job")
							},
							Containers: []runtime.Container{{
								Name: constants.Node,
								VolumeMounts: []corev1ac.VolumeMountApplyConfiguration{
									*corev1ac.VolumeMount().
										WithName(jobsetplgconsts.VolumeNameInitializer).
										WithMountPath(constants.ModelMountPath),
								},
							}},
							Volumes: []corev1ac.VolumeApplyConfiguration{
								*corev1ac.Volume().
									WithName(jobsetplgconsts.VolumeNameInitializer).
									WithPersistentVolumeClaim(corev1ac.PersistentVolumeClaimVolumeSource().
										WithClaimName(jobsetplgconsts.VolumeNameInitializer),
									),
							},
						},
					},
					ObjApply: jobsetv1alpha2ac.JobSetSpec().
						WithReplicatedJobs(
							jobsetv1alpha2ac.ReplicatedJob().
								WithName(constants.DatasetInitializer).
								WithGroupName("default").
								WithTemplate(batchv1ac.JobTemplateSpec().
									WithLabels(map[string]string{
										constants.LabelTrainJobAncestor: constants.DatasetInitializer,
									}).
									WithSpec(batchv1ac.JobSpec().
										WithTemplate(corev1ac.PodTemplateSpec().
											WithSpec(corev1ac.PodSpec().
												WithContainers(
													corev1ac.Container().
														WithName(constants.DatasetInitializer).
														WithVolumeMounts(
															corev1ac.VolumeMount().
																WithName(jobsetplgconsts.VolumeNameInitializer).
																WithMountPath(constants.DatasetMountPath),
														),
												).
												WithVolumes(
													corev1ac.Volume().
														WithName(jobsetplgconsts.VolumeNameInitializer).
														WithPersistentVolumeClaim(corev1ac.PersistentVolumeClaimVolumeSource().
															WithClaimName(jobsetplgconsts.VolumeNameInitializer)),
												),
											),
										),
									),
								),
							jobsetv1alpha2ac.ReplicatedJob().
								WithName(constants.ModelInitializer).
								WithGroupName("default").
								WithTemplate(batchv1ac.JobTemplateSpec().
									WithLabels(map[string]string{
										constants.LabelTrainJobAncestor: constants.ModelInitializer,
									}).
									WithSpec(batchv1ac.JobSpec().
										WithTemplate(corev1ac.PodTemplateSpec().
											WithSpec(corev1ac.PodSpec().
												WithContainers(
													corev1ac.Container().
														WithName(constants.ModelInitializer).
														WithVolumeMounts(
															corev1ac.VolumeMount().
																WithName(jobsetplgconsts.VolumeNameInitializer).
																WithMountPath(constants.ModelMountPath),
														),
												).
												WithVolumes(
													corev1ac.Volume().
														WithName(jobsetplgconsts.VolumeNameInitializer).
														WithPersistentVolumeClaim(corev1ac.PersistentVolumeClaimVolumeSource().
															WithClaimName(jobsetplgconsts.VolumeNameInitializer)),
												),
											),
										),
									),
								),
							jobsetv1alpha2ac.ReplicatedJob().
								WithName(constants.Launcher).
								WithGroupName("default").
								WithTemplate(batchv1ac.JobTemplateSpec().
									WithLabels(map[string]string{
										constants.LabelTrainJobAncestor: constants.AncestorTrainer,
									}).
									WithSpec(batchv1ac.JobSpec().
										WithTemplate(corev1ac.PodTemplateSpec().
											WithSpec(corev1ac.PodSpec().
												WithContainers(
													corev1ac.Container().
														WithName(constants.Node).
														WithImage("test:runtime").
														WithVolumeMounts(
															corev1ac.VolumeMount().
																WithName(jobsetplgconsts.VolumeNameInitializer).
																WithMountPath(constants.DatasetMountPath),
															corev1ac.VolumeMount().
																WithName(jobsetplgconsts.VolumeNameInitializer).
																WithMountPath(constants.ModelMountPath),
														),
												).
												WithVolumes(
													corev1ac.Volume().
														WithName(jobsetplgconsts.VolumeNameInitializer).
														WithPersistentVolumeClaim(corev1ac.PersistentVolumeClaimVolumeSource().
															WithClaimName(jobsetplgconsts.VolumeNameInitializer)),
												),
											),
										),
									),
								),
							jobsetv1alpha2ac.ReplicatedJob().
								WithName(constants.Node).
								WithGroupName("default").
								WithReplicas(1).
								WithTemplate(batchv1ac.JobTemplateSpec().
									WithLabels(map[string]string{
										constants.LabelTrainJobAncestor: "invalid",
									}).
									WithSpec(batchv1ac.JobSpec().
										WithTemplate(corev1ac.PodTemplateSpec().
											WithSpec(corev1ac.PodSpec().
												WithContainers(
													corev1ac.Container().
														WithName(constants.Node).
														WithCommand("command:openssh").
														WithArgs("args:openssh").
														WithImage("test:openssh").
														WithVolumeMounts(
															corev1ac.VolumeMount().
																WithName(jobsetplgconsts.VolumeNameInitializer).
																WithMountPath(constants.DatasetMountPath),
															corev1ac.VolumeMount().
																WithName(jobsetplgconsts.VolumeNameInitializer).
																WithMountPath(constants.ModelMountPath),
														),
												).
												WithVolumes(
													corev1ac.Volume().
														WithName(jobsetplgconsts.VolumeNameInitializer).
														WithPersistentVolumeClaim(corev1ac.PersistentVolumeClaimVolumeSource().
															WithClaimName(jobsetplgconsts.VolumeNameInitializer)),
												),
											),
										),
									),
								),
						),
				},
				Scheduler: &runtime.Scheduler{},
			},
			trainJob: testingutil.MakeTrainJobWrapper(metav1.NamespaceDefault, "test-job").
				UID("uid").
				RuntimeRef(trainer.SchemeGroupVersion.WithKind(trainer.TrainingRuntimeKind), "test-runtime").
				Trainer(
					testingutil.MakeTrainJobTrainerWrapper().
						NumNodes(100).
						Container("test:trainjob", []string{"trainjob"}, []string{"trainjob"}, corev1.ResourceList{
							corev1.ResourceCPU:    resource.MustParse("1"),
							corev1.ResourceMemory: resource.MustParse("4Gi"),
						}).
						Obj(),
				).
				Obj(),
			wantRuntimeInfo: &runtime.Info{
				RuntimePolicy: runtime.RuntimePolicy{
					MLPolicySource: testingutil.MakeMLPolicySourceWrapper().
						MPIPolicy(ptr.To[int32](1), trainer.MPIImplementationOpenMPI, ptr.To("/root/.ssh"), ptr.To(true)).
						Obj(),
				},
				TemplateSpec: runtime.TemplateSpec{
					ObjApply: jobsetv1alpha2ac.JobSetSpec().
						WithReplicatedJobs(
							jobsetv1alpha2ac.ReplicatedJob().
								WithReplicas(1).
								WithName(constants.DatasetInitializer).
								WithGroupName("default").
								WithTemplate(batchv1ac.JobTemplateSpec().
									WithLabels(map[string]string{
										constants.LabelTrainJobAncestor: constants.DatasetInitializer,
									}).
									WithSpec(batchv1ac.JobSpec().
										WithParallelism(1).
										WithCompletions(1).
										WithTemplate(corev1ac.PodTemplateSpec().
											WithLabels(map[string]string{}).
											WithSpec(corev1ac.PodSpec().
												WithContainers(
													corev1ac.Container().
														WithName(constants.DatasetInitializer).
														WithVolumeMounts(
															corev1ac.VolumeMount().
																WithName(jobsetplgconsts.VolumeNameInitializer).
																WithMountPath(constants.DatasetMountPath),
														),
												).
												WithVolumes(
													corev1ac.Volume().
														WithName(jobsetplgconsts.VolumeNameInitializer).
														WithPersistentVolumeClaim(corev1ac.PersistentVolumeClaimVolumeSource().
															WithClaimName(jobsetplgconsts.VolumeNameInitializer)),
												),
											),
										),
									),
								),
							jobsetv1alpha2ac.ReplicatedJob().
								WithReplicas(1).
								WithName(constants.ModelInitializer).
								WithGroupName("default").
								WithTemplate(batchv1ac.JobTemplateSpec().
									WithLabels(map[string]string{
										constants.LabelTrainJobAncestor: constants.ModelInitializer,
									}).
									WithSpec(batchv1ac.JobSpec().
										WithParallelism(1).
										WithCompletions(1).
										WithTemplate(corev1ac.PodTemplateSpec().
											WithLabels(map[string]string{}).
											WithSpec(corev1ac.PodSpec().
												WithContainers(
													corev1ac.Container().
														WithName(constants.ModelInitializer).
														WithVolumeMounts(
															corev1ac.VolumeMount().
																WithName(jobsetplgconsts.VolumeNameInitializer).
																WithMountPath(constants.ModelMountPath),
														),
												).
												WithVolumes(
													corev1ac.Volume().
														WithName(jobsetplgconsts.VolumeNameInitializer).
														WithPersistentVolumeClaim(corev1ac.PersistentVolumeClaimVolumeSource().
															WithClaimName(jobsetplgconsts.VolumeNameInitializer)),
												),
											),
										),
									),
								),
							jobsetv1alpha2ac.ReplicatedJob().
								WithName(constants.Launcher).
								WithReplicas(1).
								WithGroupName("default").
								WithTemplate(batchv1ac.JobTemplateSpec().
									WithLabels(map[string]string{
										constants.LabelTrainJobAncestor: constants.AncestorTrainer,
									}).
									WithSpec(batchv1ac.JobSpec().
										WithParallelism(1).
										WithCompletions(1).
										WithTemplate(corev1ac.PodTemplateSpec().
											WithLabels(map[string]string{}).
											WithSpec(corev1ac.PodSpec().
												WithContainers(
													corev1ac.Container().
														WithName(constants.Node).
														WithResources(corev1ac.ResourceRequirements().
															WithRequests(corev1.ResourceList{
																corev1.ResourceCPU:    resource.MustParse("1"),
																corev1.ResourceMemory: resource.MustParse("4Gi"),
															})).
														WithImage("test:trainjob").
														WithCommand("trainjob").
														WithArgs("trainjob").
														WithVolumeMounts(
															corev1ac.VolumeMount().
																WithName(jobsetplgconsts.VolumeNameInitializer).
																WithMountPath(constants.DatasetMountPath),
															corev1ac.VolumeMount().
																WithName(jobsetplgconsts.VolumeNameInitializer).
																WithMountPath(constants.ModelMountPath),
															corev1ac.VolumeMount().
																WithName(constants.MPISSHAuthVolumeName).
																WithMountPath("/root/.ssh"),
															corev1ac.VolumeMount().
																WithName(constants.MPIHostfileVolumeName).
																WithMountPath("/etc/mpi"),
														).
														WithEnv(corev1ac.EnvVar().
															WithName(constants.OpenMPIEnvHostFileLocation).
															WithValue(fmt.Sprintf("%s/%s", constants.MPIHostfileDir, constants.MPIHostfileName)),
														).
														WithEnv(corev1ac.EnvVar().
															WithName(constants.OpenMPIEnvKeepFQDNHostNames).
															WithValue("true")).
														WithEnv(corev1ac.EnvVar().
															WithName(constants.OpenMPIEnvDefaultSlots).
															WithValue("1"),
														).
														WithEnv(corev1ac.EnvVar().
															WithName(constants.OpenMPIEnvKeyRSHArgs).
															WithValue(constants.OpenMPIEnvDefaultValueRSHArgs),
														),
												).
												WithVolumes(
													corev1ac.Volume().
														WithName(jobsetplgconsts.VolumeNameInitializer).
														WithPersistentVolumeClaim(corev1ac.PersistentVolumeClaimVolumeSource().
															WithClaimName(jobsetplgconsts.VolumeNameInitializer)),
													corev1ac.Volume().
														WithName(constants.MPISSHAuthVolumeName).
														WithSecret(corev1ac.SecretVolumeSource().
															WithSecretName(fmt.Sprintf("test-job%s", constants.MPISSHAuthSecretSuffix)).
															WithItems(
																corev1ac.KeyToPath().
																	WithKey(corev1.SSHAuthPrivateKey).
																	WithPath(constants.MPISSHPrivateKeyFile),
																corev1ac.KeyToPath().
																	WithKey(constants.MPISSHPublicKey).
																	WithPath(constants.MPISSHPublicKeyFile),
																corev1ac.KeyToPath().
																	WithKey(constants.MPISSHPublicKey).
																	WithPath(constants.MPISSHAuthorizedKeys),
															),
														),
													corev1ac.Volume().
														WithName(constants.MPIHostfileVolumeName).
														WithConfigMap(corev1ac.ConfigMapVolumeSource().
															WithName(fmt.Sprintf("test-job%s", constants.MPIHostfileConfigMapSuffix)).
															WithItems(
																corev1ac.KeyToPath().
																	WithKey(constants.MPIHostfileName).
																	WithPath(constants.MPIHostfileName).
																	WithMode(0444),
															),
														),
												),
											),
										),
									),
								),
							jobsetv1alpha2ac.ReplicatedJob().
								WithName(constants.Node).
								WithGroupName("default").
								WithReplicas(1).
								WithTemplate(batchv1ac.JobTemplateSpec().
									WithLabels(map[string]string{
										constants.LabelTrainJobAncestor: "invalid",
									}).
									WithSpec(batchv1ac.JobSpec().
										WithParallelism(99).
										WithCompletions(99).
										WithTemplate(corev1ac.PodTemplateSpec().
											WithLabels(map[string]string{}).
											WithSpec(corev1ac.PodSpec().
												WithContainers(
													corev1ac.Container().
														WithName(constants.Node).
														WithArgs("args:openssh").
														WithCommand("command:openssh").
														WithResources(corev1ac.ResourceRequirements().
															WithRequests(corev1.ResourceList{
																corev1.ResourceCPU:    resource.MustParse("1"),
																corev1.ResourceMemory: resource.MustParse("4Gi"),
															})).
														WithImage("test:openssh").
														WithVolumeMounts(
															corev1ac.VolumeMount().
																WithName(jobsetplgconsts.VolumeNameInitializer).
																WithMountPath(constants.DatasetMountPath),
															corev1ac.VolumeMount().
																WithName(jobsetplgconsts.VolumeNameInitializer).
																WithMountPath(constants.ModelMountPath),
															corev1ac.VolumeMount().
																WithName(constants.MPISSHAuthVolumeName).
																WithMountPath("/root/.ssh"),
														),
												).
												WithVolumes(
													corev1ac.Volume().
														WithName(jobsetplgconsts.VolumeNameInitializer).
														WithPersistentVolumeClaim(corev1ac.PersistentVolumeClaimVolumeSource().
															WithClaimName(jobsetplgconsts.VolumeNameInitializer)),
													corev1ac.Volume().
														WithName(constants.MPISSHAuthVolumeName).
														WithSecret(corev1ac.SecretVolumeSource().
															WithSecretName(fmt.Sprintf("test-job%s", constants.MPISSHAuthSecretSuffix)).
															WithItems(
																corev1ac.KeyToPath().
																	WithKey(corev1.SSHAuthPrivateKey).
																	WithPath(constants.MPISSHPrivateKeyFile),
																corev1ac.KeyToPath().
																	WithKey(constants.MPISSHPublicKey).
																	WithPath(constants.MPISSHPublicKeyFile),
																corev1ac.KeyToPath().
																	WithKey(constants.MPISSHPublicKey).
																	WithPath(constants.MPISSHAuthorizedKeys),
															),
														),
												),
											),
										),
									),
								),
						),
					PodSets: []runtime.PodSet{
						{
							Name:     constants.DatasetInitializer,
							Ancestor: ptr.To(constants.DatasetInitializer),
							Count:    ptr.To[int32](1),
							Containers: []runtime.Container{
								{
									VolumeMounts: []corev1ac.VolumeMountApplyConfiguration{
										*corev1ac.VolumeMount().
											WithName(jobsetplgconsts.VolumeNameInitializer).
											WithMountPath(constants.DatasetMountPath),
									},
								},
							},
							Volumes: []corev1ac.VolumeApplyConfiguration{
								*corev1ac.Volume().
									WithName(jobsetplgconsts.VolumeNameInitializer).
									WithPersistentVolumeClaim(corev1ac.PersistentVolumeClaimVolumeSource().
										WithClaimName(jobsetplgconsts.VolumeNameInitializer),
									),
							},
						},
						{
							Name:     constants.ModelInitializer,
							Ancestor: ptr.To(constants.ModelInitializer),
							Count:    ptr.To[int32](1),
							Containers: []runtime.Container{
								{
									VolumeMounts: []corev1ac.VolumeMountApplyConfiguration{
										*corev1ac.VolumeMount().
											WithName(jobsetplgconsts.VolumeNameInitializer).
											WithMountPath(constants.ModelMountPath),
									},
								},
							},
							Volumes: []corev1ac.VolumeApplyConfiguration{
								*corev1ac.Volume().
									WithName(jobsetplgconsts.VolumeNameInitializer).
									WithPersistentVolumeClaim(corev1ac.PersistentVolumeClaimVolumeSource().
										WithClaimName(jobsetplgconsts.VolumeNameInitializer),
									),
							},
						},
						{
							Name:     constants.Launcher,
							Ancestor: ptr.To(constants.AncestorTrainer),
							Count:    ptr.To[int32](1),
							Endpoints: func(yield func(string) bool) {
								yield("test-job-launcher-0-0.test-job")
							},
							Containers: []runtime.Container{{
								Name: constants.Node,
								VolumeMounts: []corev1ac.VolumeMountApplyConfiguration{
									*corev1ac.VolumeMount().
										WithName(jobsetplgconsts.VolumeNameInitializer).
										WithMountPath(constants.ModelMountPath),
									*corev1ac.VolumeMount().
										WithName(constants.MPISSHAuthVolumeName).
										WithMountPath("/root/.ssh"),
									*corev1ac.VolumeMount().
										WithName(constants.MPIHostfileVolumeName).
										WithMountPath("/etc/mpi"),
								},
								Env: []corev1ac.EnvVarApplyConfiguration{
									*corev1ac.EnvVar().
										WithName(constants.OpenMPIEnvHostFileLocation).
										WithValue(fmt.Sprintf("%s/%s", constants.MPIHostfileDir, constants.MPIHostfileName)),
									*corev1ac.EnvVar().
										WithName(constants.OpenMPIEnvKeepFQDNHostNames).
										WithValue("true"),
									*corev1ac.EnvVar().
										WithName(constants.OpenMPIEnvDefaultSlots).
										WithValue("1"),
									*corev1ac.EnvVar().
										WithName(constants.OpenMPIEnvKeyRSHArgs).
										WithValue(constants.OpenMPIEnvDefaultValueRSHArgs),
								},
							}},
							Volumes: []corev1ac.VolumeApplyConfiguration{
								*corev1ac.Volume().
									WithName(jobsetplgconsts.VolumeNameInitializer).
									WithPersistentVolumeClaim(corev1ac.PersistentVolumeClaimVolumeSource().
										WithClaimName(jobsetplgconsts.VolumeNameInitializer),
									),
								*corev1ac.Volume().
									WithName(constants.MPISSHAuthVolumeName).
									WithSecret(corev1ac.SecretVolumeSource().
										WithSecretName(fmt.Sprintf("test-job%s", constants.MPISSHAuthSecretSuffix)).
										WithItems(
											corev1ac.KeyToPath().
												WithKey(corev1.SSHAuthPrivateKey).
												WithPath(constants.MPISSHPrivateKeyFile),
											corev1ac.KeyToPath().
												WithKey(constants.MPISSHPublicKey).
												WithPath(constants.MPISSHPublicKeyFile),
											corev1ac.KeyToPath().
												WithKey(constants.MPISSHPublicKey).
												WithPath(constants.MPISSHAuthorizedKeys),
										),
									),
								*corev1ac.Volume().
									WithName(constants.MPIHostfileVolumeName).
									WithConfigMap(corev1ac.ConfigMapVolumeSource().
										WithName(fmt.Sprintf("test-job%s", constants.MPIHostfileConfigMapSuffix)).
										WithItems(
											corev1ac.KeyToPath().
												WithKey(constants.MPIHostfileName).
												WithPath(constants.MPIHostfileName).
												WithMode(0444),
										),
									),
							},
						},
						{
							Name:  constants.Node,
							Count: ptr.To[int32](99),
							Endpoints: func(yield func(string) bool) {
								yield("test-job-node-0-0.test-job")
								yield("test-job-node-0-1.test-job")
							},
							Containers: []runtime.Container{{
								Name: constants.Node,
								VolumeMounts: []corev1ac.VolumeMountApplyConfiguration{
									*corev1ac.VolumeMount().
										WithName(jobsetplgconsts.VolumeNameInitializer).
										WithMountPath(constants.ModelMountPath),
									*corev1ac.VolumeMount().
										WithName(constants.MPISSHAuthVolumeName).
										WithMountPath("/root/.ssh"),
								},
							}},
							Volumes: []corev1ac.VolumeApplyConfiguration{
								*corev1ac.Volume().
									WithName(jobsetplgconsts.VolumeNameInitializer).
									WithPersistentVolumeClaim(corev1ac.PersistentVolumeClaimVolumeSource().
										WithClaimName(jobsetplgconsts.VolumeNameInitializer),
									),
								*corev1ac.Volume().
									WithName(constants.MPISSHAuthVolumeName).
									WithSecret(corev1ac.SecretVolumeSource().
										WithSecretName(fmt.Sprintf("test-job%s", constants.MPISSHAuthSecretSuffix)).
										WithItems(
											corev1ac.KeyToPath().
												WithKey(corev1.SSHAuthPrivateKey).
												WithPath(constants.MPISSHPrivateKeyFile),
											corev1ac.KeyToPath().
												WithKey(constants.MPISSHPublicKey).
												WithPath(constants.MPISSHPublicKeyFile),
											corev1ac.KeyToPath().
												WithKey(constants.MPISSHPublicKey).
												WithPath(constants.MPISSHAuthorizedKeys),
										),
									),
							},
						},
					},
				},
				Scheduler: &runtime.Scheduler{},
			},
			wantObjs: []apiruntime.Object{
				testingutil.MakeJobSetWrapper(metav1.NamespaceDefault, "test-job").
					// This is needed to override default label in MakeJobSetWrapper() for Node rJob.
					// TODO (andreyvelich): Refactor test wrappers to simplify this.
					ReplicatedJobLabel(constants.LabelTrainJobAncestor, "invalid", constants.Node).
					ControllerReference(trainer.SchemeGroupVersion.WithKind(trainer.TrainJobKind), "test-job", "uid").
					NumNodes(99).
					LauncherReplica().
					Replicas(1, constants.DatasetInitializer, constants.ModelInitializer, constants.Launcher, constants.Node).
					VolumeMounts(constants.Launcher, constants.Node,
						corev1.VolumeMount{
							Name:      jobsetplgconsts.VolumeNameInitializer,
							MountPath: constants.DatasetMountPath,
						},
						corev1.VolumeMount{
							Name:      jobsetplgconsts.VolumeNameInitializer,
							MountPath: constants.ModelMountPath,
						},
						corev1.VolumeMount{
							Name:      constants.MPISSHAuthVolumeName,
							MountPath: "/root/.ssh",
						},
						corev1.VolumeMount{
							Name:      constants.MPIHostfileVolumeName,
							MountPath: "/etc/mpi",
						},
					).
					VolumeMounts(constants.Node, constants.Node,
						corev1.VolumeMount{
							Name:      constants.MPISSHAuthVolumeName,
							MountPath: "/root/.ssh",
						},
					).
					Volumes(constants.Launcher, []corev1.Volume{
						{
							Name: jobsetplgconsts.VolumeNameInitializer,
							VolumeSource: corev1.VolumeSource{
								PersistentVolumeClaim: &corev1.PersistentVolumeClaimVolumeSource{
									ClaimName: jobsetplgconsts.VolumeNameInitializer,
								},
							},
						},
						{
							Name: constants.MPISSHAuthVolumeName,
							VolumeSource: corev1.VolumeSource{
								Secret: &corev1.SecretVolumeSource{
									SecretName: fmt.Sprintf("test-job%s", constants.MPISSHAuthSecretSuffix),
									Items: []corev1.KeyToPath{
										{
											Key:  corev1.SSHAuthPrivateKey,
											Path: constants.MPISSHPrivateKeyFile,
										},
										{
											Key:  constants.MPISSHPublicKey,
											Path: constants.MPISSHPublicKeyFile,
										},
										{
											Key:  constants.MPISSHPublicKey,
											Path: constants.MPISSHAuthorizedKeys,
										},
									},
								},
							},
						},
						{
							Name: constants.MPIHostfileVolumeName,
							VolumeSource: corev1.VolumeSource{
								ConfigMap: &corev1.ConfigMapVolumeSource{
									LocalObjectReference: corev1.LocalObjectReference{
										Name: fmt.Sprintf("test-job%s", constants.MPIHostfileConfigMapSuffix),
									},
									Items: []corev1.KeyToPath{
										{
											Key:  constants.MPIHostfileName,
											Path: constants.MPIHostfileName,
											Mode: func(i int32) *int32 { return &i }(0444),
										},
									},
								},
							},
						}}...,
					).
					Volumes(constants.Node, []corev1.Volume{
						{
							Name: constants.MPISSHAuthVolumeName,
							VolumeSource: corev1.VolumeSource{
								Secret: &corev1.SecretVolumeSource{
									SecretName: fmt.Sprintf("test-job%s", constants.MPISSHAuthSecretSuffix),
									Items: []corev1.KeyToPath{
										{
											Key:  corev1.SSHAuthPrivateKey,
											Path: constants.MPISSHPrivateKeyFile,
										},
										{
											Key:  constants.MPISSHPublicKey,
											Path: constants.MPISSHPublicKeyFile,
										},
										{
											Key:  constants.MPISSHPublicKey,
											Path: constants.MPISSHAuthorizedKeys,
										},
									},
								},
							},
						}}...,
					).
					Env(constants.Launcher, constants.Node, []corev1.EnvVar{
						{
							Name:  constants.OpenMPIEnvHostFileLocation,
							Value: fmt.Sprintf("%s/%s", constants.MPIHostfileDir, constants.MPIHostfileName),
						},
						{
							Name:  constants.OpenMPIEnvKeepFQDNHostNames,
							Value: "true",
						},
						{
							Name:  constants.OpenMPIEnvDefaultSlots,
							Value: "1",
						},
						{
							Name:  constants.OpenMPIEnvKeyRSHArgs,
							Value: constants.OpenMPIEnvDefaultValueRSHArgs,
						}}...,
					).
					Parallelism(1, constants.Launcher, constants.ModelInitializer, constants.DatasetInitializer).
					Completions(1, constants.Launcher, constants.ModelInitializer, constants.DatasetInitializer).
					ReplicatedJobLabel(constants.LabelTrainJobAncestor, "trainer", constants.Launcher).
					Container(constants.Launcher, constants.Node, "test:trainjob", []string{"trainjob"}, []string{"trainjob"}, corev1.ResourceList{
						corev1.ResourceCPU:    resource.MustParse("1"),
						corev1.ResourceMemory: resource.MustParse("4Gi"),
					}).
					Container(constants.Node, constants.Node, "test:openssh", []string{"command:openssh"}, []string{"args:openssh"}, corev1.ResourceList{
						corev1.ResourceCPU:    resource.MustParse("1"),
						corev1.ResourceMemory: resource.MustParse("4Gi"),
					}).
					Obj(),
				testingutil.MakeSecretWrapper(fmt.Sprintf("test-job%s", constants.MPISSHAuthSecretSuffix), metav1.NamespaceDefault).
					WithImmutable(true).
					WithType(corev1.SecretTypeSSHAuth).
					WithData(map[string][]byte{
						constants.MPISSHPublicKey: []byte("EXIST"),
						corev1.SSHAuthPrivateKey:  []byte("EXIST"),
					}).
					ControllerReference(trainer.SchemeGroupVersion.WithKind(trainer.TrainJobKind), "test-job", "uid").
					Obj(),
				testingutil.MakeConfigMapWrapper(fmt.Sprintf("test-job%s", constants.MPIHostfileConfigMapSuffix), metav1.NamespaceDefault).
					WithData(map[string]string{
						constants.MPIHostfileName: `test-job-launcher-0-0.test-job slots=1
test-job-node-0-0.test-job slots=1
test-job-node-0-1.test-job slots=1
`,
					}).
					ControllerReference(trainer.SchemeGroupVersion.WithKind(trainer.TrainJobKind), "test-job", "uid").
					Obj(),
			},
		},
		"succeeded to build PodGroup and JobSet with NumNodes from TrainJob with coscheduling plugin": {
			registry: fwkplugins.NewRegistry(),
			trainingRuntime: testingutil.MakeTrainingRuntimeWrapper(metav1.NamespaceDefault, "test-runtime").
				Obj(),
			runtimeInfo: &runtime.Info{
				RuntimePolicy: runtime.RuntimePolicy{
					PodGroupPolicy: &trainer.PodGroupPolicy{
						PodGroupPolicySource: trainer.PodGroupPolicySource{
							Coscheduling: &trainer.CoschedulingPodGroupPolicySource{
								ScheduleTimeoutSeconds: ptr.To[int32](300),
							},
						},
					},
				},
				TemplateSpec: runtime.TemplateSpec{
					PodSets: []runtime.PodSet{
						{
							Name:     constants.DatasetInitializer,
							Ancestor: ptr.To(constants.DatasetInitializer),
							Count:    ptr.To[int32](1),
							SinglePodRequests: corev1.ResourceList{
								corev1.ResourceCPU:    resource.MustParse("1"),
								corev1.ResourceMemory: resource.MustParse("4Gi"),
							},
							Containers: []runtime.Container{
								{
									VolumeMounts: []corev1ac.VolumeMountApplyConfiguration{
										*corev1ac.VolumeMount().
											WithName(jobsetplgconsts.VolumeNameInitializer).
											WithMountPath(constants.DatasetMountPath),
									},
								},
							},
							Volumes: []corev1ac.VolumeApplyConfiguration{
								*corev1ac.Volume().
									WithName(jobsetplgconsts.VolumeNameInitializer).
									WithPersistentVolumeClaim(corev1ac.PersistentVolumeClaimVolumeSource().
										WithClaimName(jobsetplgconsts.VolumeNameInitializer),
									),
							},
						},
						{
							Name:     constants.ModelInitializer,
							Ancestor: ptr.To(constants.ModelInitializer),
							Count:    ptr.To[int32](1),
							SinglePodRequests: corev1.ResourceList{
								corev1.ResourceCPU:    resource.MustParse("1"),
								corev1.ResourceMemory: resource.MustParse("4Gi"),
							},
							Containers: []runtime.Container{
								{
									VolumeMounts: []corev1ac.VolumeMountApplyConfiguration{
										*corev1ac.VolumeMount().
											WithName(jobsetplgconsts.VolumeNameInitializer).
											WithMountPath(constants.ModelMountPath),
									},
								},
							},
							Volumes: []corev1ac.VolumeApplyConfiguration{
								*corev1ac.Volume().
									WithName(jobsetplgconsts.VolumeNameInitializer).
									WithPersistentVolumeClaim(corev1ac.PersistentVolumeClaimVolumeSource().
										WithClaimName(jobsetplgconsts.VolumeNameInitializer),
									),
							},
						},
						{
							Name:     constants.Node,
							Ancestor: ptr.To(constants.AncestorTrainer),
							Count:    ptr.To[int32](1),
							SinglePodRequests: corev1.ResourceList{
								corev1.ResourceCPU:    resource.MustParse("1"),
								corev1.ResourceMemory: resource.MustParse("4Gi"),
							},
							Containers: []runtime.Container{{
								VolumeMounts: []corev1ac.VolumeMountApplyConfiguration{
									*corev1ac.VolumeMount().
										WithName(jobsetplgconsts.VolumeNameInitializer).
										WithMountPath(constants.DatasetMountPath),
									*corev1ac.VolumeMount().
										WithName(jobsetplgconsts.VolumeNameInitializer).
										WithMountPath(constants.ModelMountPath),
								},
							}},
						},
					},
					ObjApply: jobsetv1alpha2ac.JobSetSpec().
						WithReplicatedJobs(
							jobsetv1alpha2ac.ReplicatedJob().
								WithName(constants.DatasetInitializer).
								WithGroupName("default").
								WithTemplate(batchv1ac.JobTemplateSpec().
									WithLabels(map[string]string{
										constants.LabelTrainJobAncestor: constants.DatasetInitializer,
									}).
									WithSpec(batchv1ac.JobSpec().
										WithTemplate(corev1ac.PodTemplateSpec().
											WithSpec(corev1ac.PodSpec().
												WithContainers(
													corev1ac.Container().
														WithName(constants.DatasetInitializer).
														WithVolumeMounts(
															corev1ac.VolumeMount().
																WithName(jobsetplgconsts.VolumeNameInitializer).
																WithMountPath(constants.DatasetMountPath),
														),
												).
												WithVolumes(
													corev1ac.Volume().
														WithName(jobsetplgconsts.VolumeNameInitializer).
														WithPersistentVolumeClaim(corev1ac.PersistentVolumeClaimVolumeSource().
															WithClaimName(jobsetplgconsts.VolumeNameInitializer)),
												),
											),
										),
									),
								),
							jobsetv1alpha2ac.ReplicatedJob().
								WithName(constants.ModelInitializer).
								WithGroupName("default").
								WithTemplate(batchv1ac.JobTemplateSpec().
									WithLabels(map[string]string{
										constants.LabelTrainJobAncestor: constants.ModelInitializer,
									}).
									WithSpec(batchv1ac.JobSpec().
										WithTemplate(corev1ac.PodTemplateSpec().
											WithSpec(corev1ac.PodSpec().
												WithContainers(
													corev1ac.Container().
														WithName(constants.ModelInitializer).
														WithVolumeMounts(
															corev1ac.VolumeMount().
																WithName(jobsetplgconsts.VolumeNameInitializer).
																WithMountPath(constants.ModelMountPath),
														),
												).
												WithVolumes(
													corev1ac.Volume().
														WithName(jobsetplgconsts.VolumeNameInitializer).
														WithPersistentVolumeClaim(corev1ac.PersistentVolumeClaimVolumeSource().
															WithClaimName(jobsetplgconsts.VolumeNameInitializer)),
												),
											),
										),
									),
								),
							jobsetv1alpha2ac.ReplicatedJob().
								WithName(constants.Node).
								WithGroupName("default").
								WithTemplate(batchv1ac.JobTemplateSpec().
									WithLabels(map[string]string{
										constants.LabelTrainJobAncestor: constants.AncestorTrainer,
									}).
									WithSpec(batchv1ac.JobSpec().
										WithTemplate(corev1ac.PodTemplateSpec().
											WithSpec(corev1ac.PodSpec().
												WithContainers(
													corev1ac.Container().
														WithName(constants.Node).
														WithVolumeMounts(
															corev1ac.VolumeMount().
																WithName(jobsetplgconsts.VolumeNameInitializer).
																WithMountPath(constants.DatasetMountPath),
															corev1ac.VolumeMount().
																WithName(jobsetplgconsts.VolumeNameInitializer).
																WithMountPath(constants.ModelMountPath),
														),
												).
												WithVolumes(
													corev1ac.Volume().
														WithName(jobsetplgconsts.VolumeNameInitializer).
														WithPersistentVolumeClaim(corev1ac.PersistentVolumeClaimVolumeSource().
															WithClaimName(jobsetplgconsts.VolumeNameInitializer)),
												),
											),
										),
									),
								),
						),
				},
				Scheduler: &runtime.Scheduler{PodLabels: make(map[string]string)},
			},
			trainJob: testingutil.MakeTrainJobWrapper(metav1.NamespaceDefault, "test-job").
				UID("uid").
				RuntimeRef(trainer.SchemeGroupVersion.WithKind(trainer.TrainingRuntimeKind), "test-runtime").
				Trainer(
					testingutil.MakeTrainJobTrainerWrapper().
						NumNodes(100).
						Container("test:trainjob", []string{"trainjob"}, []string{"trainjob"}, corev1.ResourceList{
							corev1.ResourceCPU:    resource.MustParse("1"),
							corev1.ResourceMemory: resource.MustParse("4Gi"),
						}).
						Obj(),
				).
				Obj(),
			wantRuntimeInfo: &runtime.Info{
				RuntimePolicy: runtime.RuntimePolicy{
					PodGroupPolicy: &trainer.PodGroupPolicy{
						PodGroupPolicySource: trainer.PodGroupPolicySource{
							Coscheduling: &trainer.CoschedulingPodGroupPolicySource{
								ScheduleTimeoutSeconds: ptr.To[int32](300),
							},
						},
					},
				},
				TemplateSpec: runtime.TemplateSpec{
					ObjApply: jobsetv1alpha2ac.JobSetSpec().
						WithReplicatedJobs(
							jobsetv1alpha2ac.ReplicatedJob().
								WithReplicas(1).
								WithName(constants.DatasetInitializer).
								WithGroupName("default").
								WithTemplate(batchv1ac.JobTemplateSpec().
									WithLabels(map[string]string{
										constants.LabelTrainJobAncestor: constants.DatasetInitializer,
									}).
									WithSpec(batchv1ac.JobSpec().
										WithParallelism(1).
										WithCompletions(1).
										WithTemplate(corev1ac.PodTemplateSpec().
											WithLabels(map[string]string{
												schedulerpluginsv1alpha1.PodGroupLabel: "test-job",
											}).
											WithSpec(corev1ac.PodSpec().
												WithContainers(
													corev1ac.Container().
														WithName(constants.DatasetInitializer).
														WithVolumeMounts(
															corev1ac.VolumeMount().
																WithName(jobsetplgconsts.VolumeNameInitializer).
																WithMountPath(constants.DatasetMountPath),
														),
												).
												WithVolumes(
													corev1ac.Volume().
														WithName(jobsetplgconsts.VolumeNameInitializer).
														WithPersistentVolumeClaim(corev1ac.PersistentVolumeClaimVolumeSource().
															WithClaimName(jobsetplgconsts.VolumeNameInitializer)),
												),
											),
										),
									),
								),
							jobsetv1alpha2ac.ReplicatedJob().
								WithReplicas(1).
								WithName(constants.ModelInitializer).
								WithGroupName("default").
								WithTemplate(batchv1ac.JobTemplateSpec().
									WithLabels(map[string]string{
										constants.LabelTrainJobAncestor: constants.ModelInitializer,
									}).
									WithSpec(batchv1ac.JobSpec().
										WithParallelism(1).
										WithCompletions(1).
										WithTemplate(corev1ac.PodTemplateSpec().
											WithLabels(map[string]string{
												schedulerpluginsv1alpha1.PodGroupLabel: "test-job",
											}).
											WithSpec(corev1ac.PodSpec().
												WithContainers(
													corev1ac.Container().
														WithName(constants.ModelInitializer).
														WithVolumeMounts(
															corev1ac.VolumeMount().
																WithName(jobsetplgconsts.VolumeNameInitializer).
																WithMountPath(constants.ModelMountPath),
														),
												).
												WithVolumes(
													corev1ac.Volume().
														WithName(jobsetplgconsts.VolumeNameInitializer).
														WithPersistentVolumeClaim(corev1ac.PersistentVolumeClaimVolumeSource().
															WithClaimName(jobsetplgconsts.VolumeNameInitializer)),
												),
											),
										),
									),
								),
							jobsetv1alpha2ac.ReplicatedJob().
								WithName(constants.Node).
								WithGroupName("default").
								WithReplicas(1).
								WithTemplate(batchv1ac.JobTemplateSpec().
									WithLabels(map[string]string{
										constants.LabelTrainJobAncestor: constants.AncestorTrainer,
									}).
									WithSpec(batchv1ac.JobSpec().
										WithParallelism(100).
										WithCompletions(100).
										WithTemplate(corev1ac.PodTemplateSpec().
											WithLabels(map[string]string{
												schedulerpluginsv1alpha1.PodGroupLabel: "test-job",
											}).
											WithSpec(corev1ac.PodSpec().
												WithContainers(
													corev1ac.Container().
														WithName(constants.Node).
														WithImage("test:trainjob").
														WithCommand("trainjob").
														WithArgs("trainjob").
														WithResources(corev1ac.ResourceRequirements().
															WithRequests(corev1.ResourceList{
																corev1.ResourceCPU:    resource.MustParse("1"),
																corev1.ResourceMemory: resource.MustParse("4Gi"),
															})).
														WithVolumeMounts(
															corev1ac.VolumeMount().
																WithName(jobsetplgconsts.VolumeNameInitializer).
																WithMountPath(constants.DatasetMountPath),
															corev1ac.VolumeMount().
																WithName(jobsetplgconsts.VolumeNameInitializer).
																WithMountPath(constants.ModelMountPath),
														),
												).
												WithVolumes(
													corev1ac.Volume().
														WithName(jobsetplgconsts.VolumeNameInitializer).
														WithPersistentVolumeClaim(corev1ac.PersistentVolumeClaimVolumeSource().
															WithClaimName(jobsetplgconsts.VolumeNameInitializer)),
												),
											),
										),
									),
								),
						),
					PodSets: []runtime.PodSet{
						{
							Name:     constants.DatasetInitializer,
							Ancestor: ptr.To(constants.DatasetInitializer),
							Count:    ptr.To[int32](1),
							SinglePodRequests: corev1.ResourceList{
								corev1.ResourceCPU:    resource.MustParse("1"),
								corev1.ResourceMemory: resource.MustParse("4Gi"),
							},
							Containers: []runtime.Container{
								{
									VolumeMounts: []corev1ac.VolumeMountApplyConfiguration{
										*corev1ac.VolumeMount().
											WithName(jobsetplgconsts.VolumeNameInitializer).
											WithMountPath(constants.DatasetMountPath),
									},
								},
							},
							Volumes: []corev1ac.VolumeApplyConfiguration{
								*corev1ac.Volume().
									WithName(jobsetplgconsts.VolumeNameInitializer).
									WithPersistentVolumeClaim(corev1ac.PersistentVolumeClaimVolumeSource().
										WithClaimName(jobsetplgconsts.VolumeNameInitializer),
									),
							},
						},
						{
							Name:     constants.ModelInitializer,
							Ancestor: ptr.To(constants.ModelInitializer),
							Count:    ptr.To[int32](1),
							SinglePodRequests: corev1.ResourceList{
								corev1.ResourceCPU:    resource.MustParse("1"),
								corev1.ResourceMemory: resource.MustParse("4Gi"),
							},
							Containers: []runtime.Container{
								{
									VolumeMounts: []corev1ac.VolumeMountApplyConfiguration{
										*corev1ac.VolumeMount().
											WithName(jobsetplgconsts.VolumeNameInitializer).
											WithMountPath(constants.ModelMountPath),
									},
								},
							},
							Volumes: []corev1ac.VolumeApplyConfiguration{
								*corev1ac.Volume().
									WithName(jobsetplgconsts.VolumeNameInitializer).
									WithPersistentVolumeClaim(corev1ac.PersistentVolumeClaimVolumeSource().
										WithClaimName(jobsetplgconsts.VolumeNameInitializer),
									),
							},
						},
						{
							Name:     constants.Node,
							Ancestor: ptr.To(constants.AncestorTrainer),
							Count:    ptr.To[int32](100),
							SinglePodRequests: corev1.ResourceList{
								corev1.ResourceCPU:    resource.MustParse("1"),
								corev1.ResourceMemory: resource.MustParse("4Gi"),
							},
							Containers: []runtime.Container{{
								VolumeMounts: []corev1ac.VolumeMountApplyConfiguration{
									*corev1ac.VolumeMount().
										WithName(jobsetplgconsts.VolumeNameInitializer).
										WithMountPath(constants.DatasetMountPath),
									*corev1ac.VolumeMount().
										WithName(jobsetplgconsts.VolumeNameInitializer).
										WithMountPath(constants.ModelMountPath),
								},
							}},
						},
					},
				},
				Scheduler: &runtime.Scheduler{
					PodLabels: map[string]string{schedulerpluginsv1alpha1.PodGroupLabel: "test-job"},
				}},
			wantObjs: []apiruntime.Object{
				testingutil.MakeSchedulerPluginsPodGroup(metav1.NamespaceDefault, "test-job").
					SchedulingTimeout(300).
					MinMember(102). // 102 replicas = 100 Trainer nodes + 2 Initializer.
					MinResources(corev1.ResourceList{
						corev1.ResourceCPU:    resource.MustParse("102"), // 1 CPU and 4Gi per replica.
						corev1.ResourceMemory: resource.MustParse("408Gi"),
					}).
					ControllerReference(trainer.SchemeGroupVersion.WithKind("TrainJob"), "test-job", "uid").
					Obj(),
				testingutil.MakeJobSetWrapper(metav1.NamespaceDefault, "test-job").
					ControllerReference(trainer.SchemeGroupVersion.WithKind("TrainJob"), "test-job", "uid").
					PodLabel(schedulerpluginsv1alpha1.PodGroupLabel, "test-job").
					Replicas(1, constants.DatasetInitializer, constants.ModelInitializer, constants.Node).
					Parallelism(1, constants.DatasetInitializer, constants.ModelInitializer).
					Completions(1, constants.DatasetInitializer, constants.ModelInitializer).
					NumNodes(100).
					Container(constants.Node, constants.Node, "test:trainjob", []string{"trainjob"}, []string{"trainjob"}, corev1.ResourceList{
						corev1.ResourceCPU:    resource.MustParse("1"),
						corev1.ResourceMemory: resource.MustParse("4Gi"),
					}).
					Obj(),
			},
		},
		"succeeded to build PodGroup and JobSet with NumNodes from TrainJob with volcano plugin": {
			registry: fwkplugins.NewRegistry(),
			runtimeInfo: &runtime.Info{
				RuntimePolicy: runtime.RuntimePolicy{
					PodGroupPolicy: &trainer.PodGroupPolicy{
						PodGroupPolicySource: trainer.PodGroupPolicySource{
							Volcano: &trainer.VolcanoPodGroupPolicySource{
								NetworkTopology: &volcanov1beta1.NetworkTopologySpec{
									Mode:               "soft",
									HighestTierAllowed: ptr.To[int](2),
								},
							},
						},
					},
				},
				Annotations: map[string]string{
					volcanov1beta1.QueueNameAnnotationKey: "q1",
				},
				TemplateSpec: runtime.TemplateSpec{
					PodSets: []runtime.PodSet{
						{
							Name:     constants.DatasetInitializer,
							Ancestor: ptr.To(constants.DatasetInitializer),
							Count:    ptr.To[int32](1),
							SinglePodRequests: corev1.ResourceList{
								corev1.ResourceCPU:    resource.MustParse("1"),
								corev1.ResourceMemory: resource.MustParse("4Gi"),
							},
							Containers: []runtime.Container{
								{
									VolumeMounts: []corev1ac.VolumeMountApplyConfiguration{
										*corev1ac.VolumeMount().
											WithName(jobsetplgconsts.VolumeNameInitializer).
											WithMountPath(constants.DatasetMountPath),
									},
								},
							},
							Volumes: []corev1ac.VolumeApplyConfiguration{
								*corev1ac.Volume().
									WithName(jobsetplgconsts.VolumeNameInitializer).
									WithPersistentVolumeClaim(corev1ac.PersistentVolumeClaimVolumeSource().
										WithClaimName(jobsetplgconsts.VolumeNameInitializer),
									),
							},
						},
						{
							Name:     constants.ModelInitializer,
							Ancestor: ptr.To(constants.ModelInitializer),
							Count:    ptr.To[int32](1),
							SinglePodRequests: corev1.ResourceList{
								corev1.ResourceCPU:    resource.MustParse("1"),
								corev1.ResourceMemory: resource.MustParse("4Gi"),
							},
							Containers: []runtime.Container{
								{
									VolumeMounts: []corev1ac.VolumeMountApplyConfiguration{
										*corev1ac.VolumeMount().
											WithName(jobsetplgconsts.VolumeNameInitializer).
											WithMountPath(constants.ModelMountPath),
									},
								},
							},
							Volumes: []corev1ac.VolumeApplyConfiguration{
								*corev1ac.Volume().
									WithName(jobsetplgconsts.VolumeNameInitializer).
									WithPersistentVolumeClaim(corev1ac.PersistentVolumeClaimVolumeSource().
										WithClaimName(jobsetplgconsts.VolumeNameInitializer),
									),
							},
						},
						{
							Name:     constants.Node,
							Ancestor: ptr.To(constants.AncestorTrainer),
							Count:    ptr.To[int32](1),
							SinglePodRequests: corev1.ResourceList{
								corev1.ResourceCPU:    resource.MustParse("1"),
								corev1.ResourceMemory: resource.MustParse("4Gi"),
							},
							Containers: []runtime.Container{{
								VolumeMounts: []corev1ac.VolumeMountApplyConfiguration{
									*corev1ac.VolumeMount().
										WithName(jobsetplgconsts.VolumeNameInitializer).
										WithMountPath(constants.DatasetMountPath),
									*corev1ac.VolumeMount().
										WithName(jobsetplgconsts.VolumeNameInitializer).
										WithMountPath(constants.ModelMountPath),
								},
							}},
						},
					},
					ObjApply: jobsetv1alpha2ac.JobSetSpec().
						WithReplicatedJobs(
							jobsetv1alpha2ac.ReplicatedJob().
								WithName(constants.DatasetInitializer).
								WithGroupName("default").
								WithTemplate(batchv1ac.JobTemplateSpec().
									WithLabels(map[string]string{
										constants.LabelTrainJobAncestor: constants.DatasetInitializer,
									}).
									WithSpec(batchv1ac.JobSpec().
										WithTemplate(corev1ac.PodTemplateSpec().
											WithSpec(corev1ac.PodSpec().
												WithPriorityClassName("system-node-critical").
												WithContainers(
													corev1ac.Container().
														WithName(constants.DatasetInitializer).
														WithVolumeMounts(
															corev1ac.VolumeMount().
																WithName(jobsetplgconsts.VolumeNameInitializer).
																WithMountPath(constants.DatasetMountPath),
														),
												).
												WithVolumes(
													corev1ac.Volume().
														WithName(jobsetplgconsts.VolumeNameInitializer).
														WithPersistentVolumeClaim(corev1ac.PersistentVolumeClaimVolumeSource().
															WithClaimName(jobsetplgconsts.VolumeNameInitializer)),
												),
											),
										),
									),
								),
							jobsetv1alpha2ac.ReplicatedJob().
								WithName(constants.ModelInitializer).
								WithGroupName("default").
								WithTemplate(batchv1ac.JobTemplateSpec().
									WithLabels(map[string]string{
										constants.LabelTrainJobAncestor: constants.ModelInitializer,
									}).
									WithSpec(batchv1ac.JobSpec().
										WithTemplate(corev1ac.PodTemplateSpec().
											WithSpec(corev1ac.PodSpec().
												WithPriorityClassName("system-node-critical").
												WithContainers(
													corev1ac.Container().
														WithName(constants.ModelInitializer).
														WithVolumeMounts(
															corev1ac.VolumeMount().
																WithName(jobsetplgconsts.VolumeNameInitializer).
																WithMountPath(constants.ModelMountPath),
														),
												).
												WithVolumes(
													corev1ac.Volume().
														WithName(jobsetplgconsts.VolumeNameInitializer).
														WithPersistentVolumeClaim(corev1ac.PersistentVolumeClaimVolumeSource().
															WithClaimName(jobsetplgconsts.VolumeNameInitializer)),
												),
											),
										),
									),
								),
							jobsetv1alpha2ac.ReplicatedJob().
								WithName(constants.Node).
								WithGroupName("default").
								WithTemplate(batchv1ac.JobTemplateSpec().
									WithLabels(map[string]string{
										constants.LabelTrainJobAncestor: constants.AncestorTrainer,
									}).
									WithSpec(batchv1ac.JobSpec().
										WithTemplate(corev1ac.PodTemplateSpec().
											WithSpec(corev1ac.PodSpec().
												WithPriorityClassName("system-node-critical").
												WithContainers(
													corev1ac.Container().
														WithName(constants.Node).
														WithVolumeMounts(
															corev1ac.VolumeMount().
																WithName(jobsetplgconsts.VolumeNameInitializer).
																WithMountPath(constants.DatasetMountPath),
															corev1ac.VolumeMount().
																WithName(jobsetplgconsts.VolumeNameInitializer).
																WithMountPath(constants.ModelMountPath),
														),
												).
												WithVolumes(
													corev1ac.Volume().
														WithName(jobsetplgconsts.VolumeNameInitializer).
														WithPersistentVolumeClaim(corev1ac.PersistentVolumeClaimVolumeSource().
															WithClaimName(jobsetplgconsts.VolumeNameInitializer)),
												),
											),
										),
									),
								),
						),
				},
				Scheduler: &runtime.Scheduler{PodAnnotations: make(map[string]string)},
			},

			trainJob: testingutil.MakeTrainJobWrapper(metav1.NamespaceDefault, "test-volcano-job").
				UID("uid").
				RuntimeRef(trainer.SchemeGroupVersion.WithKind(trainer.TrainingRuntimeKind), "test-runtime").
				Trainer(
					testingutil.MakeTrainJobTrainerWrapper().
						NumNodes(100).
						Container("test:trainjob", []string{"trainjob"}, []string{"trainjob"}, corev1.ResourceList{
							corev1.ResourceCPU:    resource.MustParse("1"),
							corev1.ResourceMemory: resource.MustParse("4Gi"),
						}).
						Obj(),
				).
				Obj(),
			wantRuntimeInfo: &runtime.Info{
				RuntimePolicy: runtime.RuntimePolicy{
					PodGroupPolicy: &trainer.PodGroupPolicy{
						PodGroupPolicySource: trainer.PodGroupPolicySource{
							Volcano: &trainer.VolcanoPodGroupPolicySource{
								NetworkTopology: &volcanov1beta1.NetworkTopologySpec{
									Mode:               "soft",
									HighestTierAllowed: ptr.To[int](2),
								},
							},
						},
					},
				},
				Annotations: map[string]string{
					volcanov1beta1.QueueNameAnnotationKey: "q1",
				},
				TemplateSpec: runtime.TemplateSpec{
					PodSets: []runtime.PodSet{
						{
							Name:     constants.DatasetInitializer,
							Ancestor: ptr.To(constants.DatasetInitializer),
							Count:    ptr.To[int32](1),
							SinglePodRequests: corev1.ResourceList{
								corev1.ResourceCPU:    resource.MustParse("1"),
								corev1.ResourceMemory: resource.MustParse("4Gi"),
							},
							Containers: []runtime.Container{
								{
									VolumeMounts: []corev1ac.VolumeMountApplyConfiguration{
										*corev1ac.VolumeMount().
											WithName(jobsetplgconsts.VolumeNameInitializer).
											WithMountPath(constants.DatasetMountPath),
									},
								},
							},
							Volumes: []corev1ac.VolumeApplyConfiguration{
								*corev1ac.Volume().
									WithName(jobsetplgconsts.VolumeNameInitializer).
									WithPersistentVolumeClaim(corev1ac.PersistentVolumeClaimVolumeSource().
										WithClaimName(jobsetplgconsts.VolumeNameInitializer),
									),
							},
						},
						{
							Name:     constants.ModelInitializer,
							Ancestor: ptr.To(constants.ModelInitializer),
							Count:    ptr.To[int32](1),
							SinglePodRequests: corev1.ResourceList{
								corev1.ResourceCPU:    resource.MustParse("1"),
								corev1.ResourceMemory: resource.MustParse("4Gi"),
							},
							Containers: []runtime.Container{
								{
									VolumeMounts: []corev1ac.VolumeMountApplyConfiguration{
										*corev1ac.VolumeMount().
											WithName(jobsetplgconsts.VolumeNameInitializer).
											WithMountPath(constants.ModelMountPath),
									},
								},
							},
							Volumes: []corev1ac.VolumeApplyConfiguration{
								*corev1ac.Volume().
									WithName(jobsetplgconsts.VolumeNameInitializer).
									WithPersistentVolumeClaim(corev1ac.PersistentVolumeClaimVolumeSource().
										WithClaimName(jobsetplgconsts.VolumeNameInitializer),
									),
							},
						},
						{
							Name:     constants.Node,
							Ancestor: ptr.To(constants.AncestorTrainer),
							Count:    ptr.To[int32](100),
							SinglePodRequests: corev1.ResourceList{
								corev1.ResourceCPU:    resource.MustParse("1"),
								corev1.ResourceMemory: resource.MustParse("4Gi"),
							},
							Containers: []runtime.Container{{
								VolumeMounts: []corev1ac.VolumeMountApplyConfiguration{
									*corev1ac.VolumeMount().
										WithName(jobsetplgconsts.VolumeNameInitializer).
										WithMountPath(constants.DatasetMountPath),
									*corev1ac.VolumeMount().
										WithName(jobsetplgconsts.VolumeNameInitializer).
										WithMountPath(constants.ModelMountPath),
								},
							}},
						},
					},
					ObjApply: jobsetv1alpha2ac.JobSetSpec().
						WithReplicatedJobs(
							jobsetv1alpha2ac.ReplicatedJob().
								WithName(constants.DatasetInitializer).
								WithGroupName("default").
								WithReplicas(1).
								WithTemplate(batchv1ac.JobTemplateSpec().
									WithLabels(map[string]string{
										constants.LabelTrainJobAncestor: constants.DatasetInitializer,
									}).
									WithSpec(batchv1ac.JobSpec().
										WithParallelism(1).
										WithCompletions(1).
										WithTemplate(corev1ac.PodTemplateSpec().
											WithAnnotations(map[string]string{
												volcanov1beta1.KubeGroupNameAnnotationKey: "test-volcano-job",
											}).
											WithSpec(corev1ac.PodSpec().
												WithPriorityClassName("system-node-critical").
												WithContainers(
													corev1ac.Container().
														WithName(constants.DatasetInitializer).
														WithVolumeMounts(
															corev1ac.VolumeMount().
																WithName(jobsetplgconsts.VolumeNameInitializer).
																WithMountPath(constants.DatasetMountPath),
														),
												).
												WithVolumes(
													corev1ac.Volume().
														WithName(jobsetplgconsts.VolumeNameInitializer).
														WithPersistentVolumeClaim(corev1ac.PersistentVolumeClaimVolumeSource().
															WithClaimName(jobsetplgconsts.VolumeNameInitializer)),
												),
											),
										),
									),
								),
							jobsetv1alpha2ac.ReplicatedJob().
								WithName(constants.ModelInitializer).
								WithGroupName("default").
								WithReplicas(1).
								WithTemplate(batchv1ac.JobTemplateSpec().
									WithLabels(map[string]string{
										constants.LabelTrainJobAncestor: constants.ModelInitializer,
									}).
									WithSpec(batchv1ac.JobSpec().
										WithParallelism(1).
										WithCompletions(1).
										WithTemplate(corev1ac.PodTemplateSpec().
											WithAnnotations(map[string]string{
												volcanov1beta1.KubeGroupNameAnnotationKey: "test-volcano-job",
											}).
											WithSpec(corev1ac.PodSpec().
												WithPriorityClassName("system-node-critical").
												WithContainers(
													corev1ac.Container().
														WithName(constants.ModelInitializer).
														WithVolumeMounts(
															corev1ac.VolumeMount().
																WithName(jobsetplgconsts.VolumeNameInitializer).
																WithMountPath(constants.ModelMountPath),
														),
												).
												WithVolumes(
													corev1ac.Volume().
														WithName(jobsetplgconsts.VolumeNameInitializer).
														WithPersistentVolumeClaim(corev1ac.PersistentVolumeClaimVolumeSource().
															WithClaimName(jobsetplgconsts.VolumeNameInitializer)),
												),
											),
										),
									),
								),
							jobsetv1alpha2ac.ReplicatedJob().
								WithName(constants.Node).
								WithGroupName("default").
								WithReplicas(1).
								WithTemplate(batchv1ac.JobTemplateSpec().
									WithLabels(map[string]string{
										constants.LabelTrainJobAncestor: constants.AncestorTrainer,
									}).
									WithSpec(batchv1ac.JobSpec().
										WithParallelism(100).
										WithCompletions(100).
										WithTemplate(corev1ac.PodTemplateSpec().
											WithAnnotations(map[string]string{
												volcanov1beta1.KubeGroupNameAnnotationKey: "test-volcano-job",
											}).
											WithSpec(corev1ac.PodSpec().
												WithPriorityClassName("system-node-critical").
												WithContainers(
													corev1ac.Container().
														WithName(constants.Node).
														WithName(constants.Node).
														WithImage("test:trainjob").
														WithCommand("trainjob").
														WithArgs("trainjob").
														WithResources(corev1ac.ResourceRequirements().
															WithRequests(corev1.ResourceList{
																corev1.ResourceCPU:    resource.MustParse("1"),
																corev1.ResourceMemory: resource.MustParse("4Gi"),
															})).
														WithVolumeMounts(
															corev1ac.VolumeMount().
																WithName(jobsetplgconsts.VolumeNameInitializer).
																WithMountPath(constants.DatasetMountPath),
															corev1ac.VolumeMount().
																WithName(jobsetplgconsts.VolumeNameInitializer).
																WithMountPath(constants.ModelMountPath),
														),
												).
												WithVolumes(
													corev1ac.Volume().
														WithName(jobsetplgconsts.VolumeNameInitializer).
														WithPersistentVolumeClaim(corev1ac.PersistentVolumeClaimVolumeSource().
															WithClaimName(jobsetplgconsts.VolumeNameInitializer)),
												),
											),
										),
									),
								),
						),
				},
				Scheduler: &runtime.Scheduler{PodAnnotations: map[string]string{
					volcanov1beta1.KubeGroupNameAnnotationKey: "test-volcano-job",
				},
				},
			},
			wantObjs: []apiruntime.Object{
				testingutil.MakeVolcanoPodGroup(metav1.NamespaceDefault, "test-volcano-job").
					MinMember(102). // 102 replicas = 100 Trainer nodes + 2 Initializer.
					MinResources(&corev1.ResourceList{
						corev1.ResourceCPU:    resource.MustParse("102"), // 1 CPU and 4Gi per replica.
						corev1.ResourceMemory: resource.MustParse("408Gi"),
					}).
					Queue("q1").
					PriorityClassName("system-node-critical").
					NetworkTopology("soft", 2).
					ControllerReference(trainer.SchemeGroupVersion.WithKind("TrainJob"), "test-volcano-job", "uid").
					Obj(),
				testingutil.MakeJobSetWrapper(metav1.NamespaceDefault, "test-volcano-job").
					ControllerReference(trainer.SchemeGroupVersion.WithKind("TrainJob"), "test-volcano-job", "uid").
					Annotation(volcanov1beta1.QueueNameAnnotationKey, "q1").
					PodAnnotation(volcanov1beta1.KubeGroupNameAnnotationKey, "test-volcano-job").
					PodPriorityClassName("system-node-critical").
					Replicas(1, constants.DatasetInitializer, constants.ModelInitializer, constants.Node).
					Parallelism(1, constants.DatasetInitializer, constants.ModelInitializer).
					Completions(1, constants.DatasetInitializer, constants.ModelInitializer).
					NumNodes(100).
					Container(constants.Node, constants.Node, "test:trainjob", []string{"trainjob"}, []string{"trainjob"}, corev1.ResourceList{
						corev1.ResourceCPU:    resource.MustParse("1"),
						corev1.ResourceMemory: resource.MustParse("4Gi"),
					}).
					Obj(),
			},
		},
		"an empty registry": {},
	}
	cmpOpts := []cmp.Option{
		cmpopts.SortSlices(func(a, b apiruntime.Object) bool {
			return a.GetObjectKind().GroupVersionKind().String() < b.GetObjectKind().GroupVersionKind().String()
		}),
		cmp.Comparer(testingutil.MPISecretDataComparer),
	}
	for name, tc := range cases {
		t.Run(name, func(t *testing.T) {
			ctx, cancel := context.WithCancel(context.Background())
			t.Cleanup(cancel)

			clientBuilder := testingutil.NewClientBuilder()
			c := clientBuilder.Build()

			fwk, err := New(ctx, c, tc.registry, testingutil.AsIndex(clientBuilder))
			if err != nil {
				t.Fatal(err)
			}

			if err = fwk.RunEnforcePodGroupPolicyPlugins(tc.runtimeInfo, tc.trainJob); err != nil {
				t.Fatal(err)
			}
			if err = fwk.RunEnforceMLPolicyPlugins(tc.runtimeInfo, tc.trainJob); err != nil {
				t.Fatal(err)
			}
			// Sync PodSets to JobSet template spec (mimics trainingruntime.syncPodSets)
			if tc.runtimeInfo != nil {
				if jsSpec, ok := runtime.TemplateSpecApply[jobsetv1alpha2ac.JobSetSpecApplyConfiguration](tc.runtimeInfo); ok {
					for psIdx, ps := range tc.runtimeInfo.TemplateSpec.PodSets {
						if ps.Count != nil {
							jsSpec.ReplicatedJobs[psIdx].Template.Spec.Parallelism = ps.Count
							jsSpec.ReplicatedJobs[psIdx].Template.Spec.Completions = ps.Count
						}
						apply.UpsertVolumes(&jsSpec.ReplicatedJobs[psIdx].Template.Spec.Template.Spec.Volumes, ps.Volumes...)
						for containerIdx, container := range ps.Containers {
							apply.UpsertEnvVars(
								&jsSpec.ReplicatedJobs[psIdx].Template.Spec.Template.Spec.Containers[containerIdx].Env,
								container.Env...,
							)
							apply.UpsertPort(
								&jsSpec.ReplicatedJobs[psIdx].Template.Spec.Template.Spec.Containers[containerIdx].Ports,
								container.Ports...,
							)
							apply.UpsertVolumeMounts(
								&jsSpec.ReplicatedJobs[psIdx].Template.Spec.Template.Spec.Containers[containerIdx].VolumeMounts,
								container.VolumeMounts...,
							)
						}
					}
				}
			}
			objs, err := fwk.RunComponentBuilderPlugins(ctx, tc.runtimeInfo, tc.trainJob)

			if diff := cmp.Diff(tc.wantError, err, cmpopts.EquateErrors()); len(diff) != 0 {
				t.Errorf("Unexpected errors (-want,+got):\n%s", diff)
			}

<<<<<<< HEAD
			if diff := cmp.Diff(tc.wantRuntimeInfo, tc.runtimeInfo, ignoreSyncPodSets); len(diff) != 0 {
=======
			if diff := cmp.Diff(tc.wantRuntimeInfo, tc.runtimeInfo, testingutil.PodSetEndpointsCmpOpts); len(diff) != 0 {
>>>>>>> fa5b878d
				t.Errorf("Unexpected runtime.Info (-want,+got)\n%s", diff)
			}

			resultObjs, err := testingutil.ToObject(c.Scheme(), objs...)
			if err != nil {
				t.Errorf("Pipeline built unrecognizable objects: %v", err)
			}

			if diff := cmp.Diff(tc.wantObjs, resultObjs, cmpOpts...); len(diff) != 0 {
				t.Errorf("Unexpected objects (-want,+got):\n%s", diff)
			}
		})
	}
}

func TestWatchExtensionPlugins(t *testing.T) {
	cases := map[string]struct {
		registry    fwkplugins.Registry
		wantPlugins []framework.WatchExtensionPlugin
	}{
		"coscheduling, jobset, and mpi are performed": {
			registry: fwkplugins.NewRegistry(),
			wantPlugins: []framework.WatchExtensionPlugin{
				&coscheduling.CoScheduling{},
				&volcano.Volcano{},
				&jobset.JobSet{},
				&mpi.MPI{},
			},
		},
		"an empty registry": {
			wantPlugins: nil,
		},
	}
	cmpOpts := []cmp.Option{
		cmpopts.SortSlices(func(a, b framework.Plugin) bool { return a.Name() < b.Name() }),
		cmpopts.IgnoreUnexported(coscheduling.CoScheduling{}, volcano.Volcano{}, jobset.JobSet{}, mpi.MPI{}),
	}
	for name, tc := range cases {
		t.Run(name, func(t *testing.T) {
			ctx, cancel := context.WithCancel(context.Background())
			t.Cleanup(cancel)
			clientBuilder := testingutil.NewClientBuilder()

			fwk, err := New(ctx, clientBuilder.Build(), tc.registry, testingutil.AsIndex(clientBuilder))
			if err != nil {
				t.Fatal(err)
			}
			plugins := fwk.WatchExtensionPlugins()
			if diff := cmp.Diff(tc.wantPlugins, plugins, cmpOpts...); len(diff) != 0 {
				t.Errorf("Unexpected plugins (-want,+got):\n%s", diff)
			}
		})
	}
}

type fakeTrainJobStatusPlugin struct{}

var _ framework.TrainJobStatusPlugin = (*fakeTrainJobStatusPlugin)(nil)

func newFakeJobsStatusPlugin(context.Context, client.Client, client.FieldIndexer) (framework.Plugin, error) {
	return &fakeTrainJobStatusPlugin{}, nil
}

const fakeJobsStatusPluginName = "fake-train-job-status"

func (f fakeTrainJobStatusPlugin) Name() string { return fakeJobsStatusPluginName }
func (f fakeTrainJobStatusPlugin) Status(context.Context, *trainer.TrainJob) (*trainer.TrainJobStatus, error) {
	return &trainer.TrainJobStatus{
		JobsStatus: []trainer.JobStatus{
			{
				Name:      "fake-job",
				Ready:     ptr.To(int32(1)),
				Succeeded: ptr.To(int32(0)),
				Failed:    ptr.To(int32(0)),
				Active:    ptr.To(int32(1)),
				Suspended: ptr.To(int32(0)),
			},
		},
	}, nil
}

func TestTrainJobStatusPlugins(t *testing.T) {
	lastTransitionTime := metav1.Time{Time: time.Now()}.Rfc3339Copy()
	cases := map[string]struct {
		registry   fwkplugins.Registry
		trainJob   *trainer.TrainJob
		jobSet     *jobsetv1alpha2.JobSet
		wantStatus *trainer.TrainJobStatus
		wantError  error
	}{
		"jobSet has not been finalized, yet": {
			registry: fwkplugins.NewRegistry(),
			trainJob: testingutil.MakeTrainJobWrapper(metav1.NamespaceDefault, "testing").
				Obj(),
			jobSet: testingutil.MakeJobSetWrapper(metav1.NamespaceDefault, "testing").
				Conditions(metav1.Condition{
					Type:    string(jobsetv1alpha2.JobSetSuspended),
					Reason:  jobsetconsts.JobSetSuspendedReason,
					Message: jobsetconsts.JobSetSuspendedMessage,
					Status:  metav1.ConditionFalse,
				}).
				Obj(),
			wantStatus: &trainer.TrainJobStatus{},
		},
		"succeeded to obtain completed terminal condition": {
			registry: fwkplugins.NewRegistry(),
			trainJob: testingutil.MakeTrainJobWrapper(metav1.NamespaceDefault, "testing").
				Obj(),
			jobSet: testingutil.MakeJobSetWrapper(metav1.NamespaceDefault, "testing").
				Conditions(metav1.Condition{
					Type:               string(jobsetv1alpha2.JobSetCompleted),
					LastTransitionTime: lastTransitionTime,
					Message:            jobsetconsts.AllJobsCompletedMessage,
					Reason:             jobsetconsts.AllJobsCompletedReason,
					Status:             metav1.ConditionTrue,
				}).
				Obj(),
			wantStatus: &trainer.TrainJobStatus{
				Conditions: []metav1.Condition{
					{
						Type:               trainer.TrainJobComplete,
						LastTransitionTime: lastTransitionTime,
						Message:            jobsetconsts.AllJobsCompletedMessage,
						Reason:             jobsetconsts.AllJobsCompletedReason,
						Status:             metav1.ConditionTrue,
					},
				},
			},
		},
		"succeeded to obtain failed terminal condition": {
			registry: fwkplugins.NewRegistry(),
			trainJob: testingutil.MakeTrainJobWrapper(metav1.NamespaceDefault, "testing").
				Obj(),
			jobSet: testingutil.MakeJobSetWrapper(metav1.NamespaceDefault, "testing").
				Conditions(metav1.Condition{
					Type:               string(jobsetv1alpha2.JobSetFailed),
					LastTransitionTime: lastTransitionTime,
					Message:            jobsetconsts.FailedJobsMessage,
					Reason:             jobsetconsts.FailedJobsReason,
					Status:             metav1.ConditionTrue,
				}).
				Obj(),
			wantStatus: &trainer.TrainJobStatus{
				Conditions: []metav1.Condition{
					{
						Type:               trainer.TrainJobFailed,
						LastTransitionTime: lastTransitionTime,
						Message:            jobsetconsts.FailedJobsMessage,
						Reason:             jobsetconsts.FailedJobsReason,
						Status:             metav1.ConditionTrue,
					},
				},
			},
		},
		"failed to obtain TrainJob status due to multiple trainJobStatus plugin": {
			registry: fwkplugins.Registry{
				jobset.Name:              jobset.New,
				fakeJobsStatusPluginName: newFakeJobsStatusPlugin,
			},
			wantError: errorTooManyTrainJobStatusPlugin,
		},
		"JobSet with empty replicated jobs status": {
			registry: fwkplugins.NewRegistry(),
			trainJob: testingutil.MakeTrainJobWrapper(metav1.NamespaceDefault, "testing").
				Obj(),
			jobSet: testingutil.MakeJobSetWrapper(metav1.NamespaceDefault, "testing").
				Obj(),
			wantStatus: &trainer.TrainJobStatus{},
		},
		"succeeded to obtain JobsStatus from JobSet with multiple replicated jobs": {
			registry: fwkplugins.NewRegistry(),
			trainJob: testingutil.MakeTrainJobWrapper(metav1.NamespaceDefault, "testing").
				Obj(),
			jobSet: testingutil.MakeJobSetWrapper(metav1.NamespaceDefault, "testing").
				ReplicatedJobsStatuses([]jobsetv1alpha2.ReplicatedJobStatus{
					{
						Name:      constants.DatasetInitializer,
						Ready:     1,
						Succeeded: 1,
						Failed:    0,
						Active:    0,
						Suspended: 0,
					},
					{
						Name:      constants.ModelInitializer,
						Ready:     1,
						Succeeded: 1,
						Failed:    0,
						Active:    0,
						Suspended: 0,
					},
					{
						Name:      constants.Node,
						Ready:     2,
						Succeeded: 0,
						Failed:    0,
						Active:    2,
						Suspended: 0,
					},
				}).
				Obj(),
			wantStatus: &trainer.TrainJobStatus{
				JobsStatus: []trainer.JobStatus{
					{
						Name:      constants.DatasetInitializer,
						Ready:     ptr.To(int32(1)),
						Succeeded: ptr.To(int32(1)),
						Failed:    ptr.To(int32(0)),
						Active:    ptr.To(int32(0)),
						Suspended: ptr.To(int32(0)),
					},
					{
						Name:      constants.ModelInitializer,
						Ready:     ptr.To(int32(1)),
						Succeeded: ptr.To(int32(1)),
						Failed:    ptr.To(int32(0)),
						Active:    ptr.To(int32(0)),
						Suspended: ptr.To(int32(0)),
					},
					{
						Name:      constants.Node,
						Ready:     ptr.To(int32(2)),
						Succeeded: ptr.To(int32(0)),
						Failed:    ptr.To(int32(0)),
						Active:    ptr.To(int32(2)),
						Suspended: ptr.To(int32(0)),
					},
				},
			},
		},
		"succeeded to obtain JobsStatus from JobSet with failed job": {
			registry: fwkplugins.NewRegistry(),
			trainJob: testingutil.MakeTrainJobWrapper(metav1.NamespaceDefault, "testing").
				Obj(),
			jobSet: testingutil.MakeJobSetWrapper(metav1.NamespaceDefault, "testing").
				ReplicatedJobsStatuses([]jobsetv1alpha2.ReplicatedJobStatus{
					{
						Name:      constants.Node,
						Ready:     0,
						Succeeded: 0,
						Failed:    1,
						Active:    0,
						Suspended: 0,
					},
				}).
				Obj(),
			wantStatus: &trainer.TrainJobStatus{
				JobsStatus: []trainer.JobStatus{
					{
						Name:      constants.Node,
						Ready:     ptr.To(int32(0)),
						Succeeded: ptr.To(int32(0)),
						Failed:    ptr.To(int32(1)),
						Active:    ptr.To(int32(0)),
						Suspended: ptr.To(int32(0)),
					},
				},
			},
		},
		"failed to obtain JobsStatus due to multiple JobsStatusPlugins": {
			registry: fwkplugins.Registry{
				jobset.Name:              jobset.New,
				fakeJobsStatusPluginName: newFakeJobsStatusPlugin,
			},
			wantError: errorTooManyTrainJobStatusPlugin,
		},
	}
	for name, tc := range cases {
		t.Run(name, func(t *testing.T) {
			ctx, cancel := context.WithCancel(context.Background())
			t.Cleanup(cancel)
			clientBuilder := testingutil.NewClientBuilder()
			if tc.jobSet != nil {
				clientBuilder = clientBuilder.WithObjects(tc.jobSet)
			}
			c := clientBuilder.Build()

			fwk, err := New(ctx, c, tc.registry, testingutil.AsIndex(clientBuilder))
			if err != nil {
				if diff := cmp.Diff(tc.wantError, err, cmpopts.EquateErrors()); len(diff) != 0 {
					t.Errorf("Unexpected error (-want,+got):\n%s", diff)
				}
				return
			}

			gotStatus, gotErr := fwk.RunTrainJobStatusPlugin(ctx, tc.trainJob)
			if diff := cmp.Diff(tc.wantError, gotErr, cmpopts.EquateErrors()); len(diff) != 0 {
				t.Errorf("Unexpected error (-want,+got):\n%s", diff)
			}

			if diff := cmp.Diff(tc.wantStatus, gotStatus); len(diff) != 0 {
				t.Errorf("Unexpected TrainJob status (-want,+got):\n%s", diff)
			}
		})
	}
}

func TestPodNetworkPlugins(t *testing.T) {
	cases := map[string]struct {
		registry        fwkplugins.Registry
		runtimeInfo     *runtime.Info
		trainJob        *trainer.TrainJob
		wantError       error
		wantRuntimeInfo *runtime.Info
	}{
		"Pod network is calculated by jobset plugin": {
			trainJob: testingutil.MakeTrainJobWrapper(metav1.NamespaceDefault, "test-job").
				Obj(),
			registry: fwkplugins.NewRegistry(),
			runtimeInfo: &runtime.Info{
				RuntimePolicy: runtime.RuntimePolicy{
					MLPolicySource: testingutil.MakeMLPolicySourceWrapper().Obj(),
				},
				TemplateSpec: runtime.TemplateSpec{
					PodSets: []runtime.PodSet{
						{
							Name:       constants.Node,
							Count:      ptr.To[int32](2),
							Containers: make([]runtime.Container, 1),
						},
					},
					ObjApply: jobsetv1alpha2ac.JobSetSpec().
						WithReplicatedJobs(
							jobsetv1alpha2ac.ReplicatedJob().
								WithName(constants.Node).
								WithTemplate(batchv1ac.JobTemplateSpec().
									WithSpec(batchv1ac.JobSpec().
										WithParallelism(1).
										WithCompletions(1).
										WithTemplate(corev1ac.PodTemplateSpec().
											WithSpec(corev1ac.PodSpec().
												WithContainers(
													corev1ac.Container().
														WithName(constants.Node),
												),
											),
										),
									),
								),
						),
				},
			},
			wantRuntimeInfo: &runtime.Info{
				RuntimePolicy: runtime.RuntimePolicy{
					MLPolicySource: testingutil.MakeMLPolicySourceWrapper().Obj(),
				},
				TemplateSpec: runtime.TemplateSpec{
					PodSets: []runtime.PodSet{
						{
							Name:       constants.Node,
							Containers: make([]runtime.Container, 1),
							Count:      ptr.To[int32](2),
							Endpoints: func(yield func(string) bool) {
								yield("test-job-node-0-0.test-job")
								yield("test-job-node-0-1.test-job")
							},
						},
					},
					ObjApply: jobsetv1alpha2ac.JobSetSpec().
						WithReplicatedJobs(
							jobsetv1alpha2ac.ReplicatedJob().
								WithName(constants.Node).
								WithTemplate(batchv1ac.JobTemplateSpec().
									WithSpec(batchv1ac.JobSpec().
										WithParallelism(1).
										WithCompletions(1).
										WithTemplate(corev1ac.PodTemplateSpec().
											WithSpec(corev1ac.PodSpec().
												WithContainers(
													corev1ac.Container().
														WithName(constants.Node),
												),
											),
										),
									),
								),
						),
				},
			},
		},
		"am empty registry": {
			trainJob:        testingutil.MakeTrainJobWrapper(metav1.NamespaceDefault, "test-job").Obj(),
			runtimeInfo:     &runtime.Info{},
			wantRuntimeInfo: &runtime.Info{},
		},
	}
	for name, tc := range cases {
		t.Run(name, func(t *testing.T) {
			_, ctx := ktesting.NewTestContext(t)
			var cancel func()
			ctx, cancel = context.WithCancel(ctx)
			t.Cleanup(cancel)
			cliBuilder := testingutil.NewClientBuilder()
			fwk, err := New(ctx, cliBuilder.Build(), tc.registry, testingutil.AsIndex(cliBuilder))
			if err != nil {
				t.Fatal(err)
			}
			err = fwk.RunPodNetworkPlugins(tc.runtimeInfo, tc.trainJob)
			if diff := cmp.Diff(tc.wantError, err); len(diff) != 0 {
				t.Errorf("Unexpected error (-want,+got):\n%s", diff)
			}
			if diff := cmp.Diff(tc.wantRuntimeInfo, tc.runtimeInfo, testingutil.PodSetEndpointsCmpOpts, ignoreSyncPodSets); len(diff) != 0 {
				t.Errorf("Unexpected runtimeInfo (-want,+got):\n%s", diff)
			}
		})
	}
}<|MERGE_RESOLUTION|>--- conflicted
+++ resolved
@@ -2217,11 +2217,7 @@
 				t.Errorf("Unexpected errors (-want,+got):\n%s", diff)
 			}
 
-<<<<<<< HEAD
-			if diff := cmp.Diff(tc.wantRuntimeInfo, tc.runtimeInfo, ignoreSyncPodSets); len(diff) != 0 {
-=======
-			if diff := cmp.Diff(tc.wantRuntimeInfo, tc.runtimeInfo, testingutil.PodSetEndpointsCmpOpts); len(diff) != 0 {
->>>>>>> fa5b878d
+			if diff := cmp.Diff(tc.wantRuntimeInfo, tc.runtimeInfo, testingutil.PodSetEndpointsCmpOpts, ignoreSyncPodSets); len(diff) != 0 {
 				t.Errorf("Unexpected runtime.Info (-want,+got)\n%s", diff)
 			}
 
