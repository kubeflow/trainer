--- conflicted
+++ resolved
@@ -29,11 +29,7 @@
     sdk/kubeflow/trainer/__init__.py|
     sdk/kubeflow/trainer/api/__init__.py|
     sdk/kubeflow/trainer/models/.*|
-<<<<<<< HEAD
+    api/python_api/kubeflow_trainer_api/models/.*|
     sdk/docs/.*|
     VERSION
-=======
-    api/python_api/kubeflow_trainer_api/models/.*|
-    sdk/docs/.*
->>>>>>> 1fb792e4
   )$