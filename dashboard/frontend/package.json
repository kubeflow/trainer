{
  "name": "tensorflowk8s-dashboard",
  "version": "0.1.0",
  "description": "Dashboard for kubeflow/tf-operator.",
<<<<<<< HEAD
  "homepage": ".",
  "proxy": "http://localhost:8080/tfjobs/",
=======
  "//": [
    "Homepage defines where the frontend will query for the static assets.",
    "If not specified the static assets will be queried at the root, i.e: 127.0.0.1:8001/static which breaks.",
    "'.' means that we query at the path where the application is served. ",
    "i.e: http://127.0.0.1:8001/api/v1/namespaces/kubeflow/services/ambassador:80/proxy/tfjobs/ui/static"
  ],
  "homepage": ".",
>>>>>>> b72f47e4
  "private": true,
  "dependencies": {
    "lodash": "^4.17.4",
    "material-ui": "^0.19.4",
    "react": "^16.0.0",
    "react-dom": "^16.0.0",
    "react-router-dom": "^4.2.2",
    "react-scripts": "^1.0.17"
  },
  "scripts": {
    "precommit": "lint-staged",
    "start": "react-scripts start",
    "build": "react-scripts build",
    "test": "react-scripts test --env=jsdom",
    "eject": "react-scripts eject",
    "toolbox": "react-toolbox-themr"
  },
  "license": "Apache-2.0",
  "lint-staged": {
    "*.{js,jsx,json,css}": ["prettier --write", "git add"],
    "*.js": ["eslint"]
  },
  "devDependencies": {
    "babel-eslint": "^8.1.1",
    "eslint": "^4.14.0",
    "eslint-config-prettier": "^2.9.0",
    "eslint-plugin-prettier": "^2.4.0",
    "eslint-plugin-react": "^7.5.1",
    "husky": "^0.14.3",
    "lint-staged": "^6.0.0",
    "prettier": "^1.9.2"
  }
}<|MERGE_RESOLUTION|>--- conflicted
+++ resolved
@@ -2,10 +2,6 @@
   "name": "tensorflowk8s-dashboard",
   "version": "0.1.0",
   "description": "Dashboard for kubeflow/tf-operator.",
-<<<<<<< HEAD
-  "homepage": ".",
-  "proxy": "http://localhost:8080/tfjobs/",
-=======
   "//": [
     "Homepage defines where the frontend will query for the static assets.",
     "If not specified the static assets will be queried at the root, i.e: 127.0.0.1:8001/static which breaks.",
@@ -13,7 +9,7 @@
     "i.e: http://127.0.0.1:8001/api/v1/namespaces/kubeflow/services/ambassador:80/proxy/tfjobs/ui/static"
   ],
   "homepage": ".",
->>>>>>> b72f47e4
+  "proxy": "http://localhost:8080/tfjobs/",
   "private": true,
   "dependencies": {
     "lodash": "^4.17.4",
