--- conflicted
+++ resolved
@@ -1,13 +1,8 @@
 //let host = "http://localhost:8080";
 let host = "";
 
-<<<<<<< HEAD
 export function getTfJobListService(namespace) {
   return fetch(`${host}/api/tfjob/${namespace}`).then(r => r.json());
-=======
-export function getTFJobListService() {
-  return fetch(`${host}/api/tfjob`).then(r => r.json());
->>>>>>> 74a958b0
 }
 
 export function createTFJobService(spec) {
