--- conflicted
+++ resolved
@@ -2,8 +2,6 @@
 import MuiThemeProvider from "material-ui/styles/MuiThemeProvider";
 import getMuiTheme from "material-ui/styles/getMuiTheme";
 import FlatButton from "material-ui/FlatButton";
-<<<<<<< HEAD
-=======
 
 // BrowserRouter is a traditional router, If I currently am at the root `/` and I navigate to `/new`
 // the resulting route will be: `${baseroute}/new`. However this breaks with ambassador:
@@ -15,7 +13,6 @@
 // So `/api/v1/namespaces/kubeflow/services/ambassador:80/proxy/tfjobs/ui/#`
 // will become `/api/v1/namespaces/kubeflow/services/ambassador:80/proxy/tfjobs/ui/#/new.`
 // This works regardless of how the dashboard is accessed. This is also how the k8s dashboard works
->>>>>>> b72f47e4
 import { HashRouter as Router, Link } from "react-router-dom";
 import { orange700, orange400 } from "material-ui/styles/colors";
 import ContentAdd from "material-ui/svg-icons/content/add";
