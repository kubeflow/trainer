---
apiVersion: rbac.authorization.k8s.io/v1
kind: ClusterRole
metadata:
  name: kubeflow-trainer-controller-manager
rules:
- apiGroups:
  - ""
  resources:
  - configmaps
  - secrets
  verbs:
  - create
  - get
  - list
  - patch
  - update
  - watch
- apiGroups:
  - ""
  resources:
  - events
  verbs:
  - create
  - patch
  - update
  - watch
- apiGroups:
  - ""
  resources:
  - limitranges
  verbs:
  - get
  - list
  - watch
- apiGroups:
  - admissionregistration.k8s.io
  resources:
  - validatingwebhookconfigurations
  verbs:
  - get
  - list
  - update
  - watch
- apiGroups:
  - jobset.x-k8s.io
  resources:
  - jobsets
  verbs:
  - create
  - get
  - list
  - patch
  - update
  - watch
- apiGroups:
<<<<<<< HEAD
  - scheduling.volcano.sh
  resources:
  - podgroups
  verbs:
  - create
  - delete
  - get
  - list
  - patch
  - update
=======
  - node.k8s.io
  resources:
  - runtimeclasses
  verbs:
  - get
  - list
>>>>>>> d705bb64
  - watch
- apiGroups:
  - scheduling.x-k8s.io
  resources:
  - podgroups
  verbs:
  - create
  - get
  - list
  - patch
  - update
  - watch
- apiGroups:
  - trainer.kubeflow.org
  resources:
  - clustertrainingruntimes
  - trainingruntimes
  - trainjobs
  verbs:
  - get
  - list
  - patch
  - update
  - watch
- apiGroups:
  - trainer.kubeflow.org
  resources:
  - clustertrainingruntimes/finalizers
  - trainingruntimes/finalizers
  - trainjobs/finalizers
  - trainjobs/status
  verbs:
  - get
  - patch
  - update<|MERGE_RESOLUTION|>--- conflicted
+++ resolved
@@ -54,7 +54,14 @@
   - update
   - watch
 - apiGroups:
-<<<<<<< HEAD
+  - node.k8s.io
+  resources:
+  - runtimeclasses
+  verbs:
+  - get
+  - list
+  - watch
+- apiGroups:
   - scheduling.volcano.sh
   resources:
   - podgroups
@@ -65,14 +72,6 @@
   - list
   - patch
   - update
-=======
-  - node.k8s.io
-  resources:
-  - runtimeclasses
-  verbs:
-  - get
-  - list
->>>>>>> d705bb64
   - watch
 - apiGroups:
   - scheduling.x-k8s.io
