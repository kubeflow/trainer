apiVersion: kustomize.config.k8s.io/v1beta1
kind: Kustomization
resources:
  - ../../base/runtimes

<<<<<<< HEAD
# Update the Kubeflow Trainer runtimes image tag.
images:
  - name: ghcr.io/kubeflow/trainer/deepspeed-runtime
    newTag: latest
  - name: ghcr.io/kubeflow/trainer/mlx-runtime
    newTag: latest
=======
# Update the Kubeflow LLM Trainer image tag.
images:
>>>>>>> abc4749f
  - name: ghcr.io/kubeflow/trainer/torchtune-trainer
    newTag: latest
  - name: ghcr.io/kubeflow/trainer/dataset-initializer
    newTag: latest
  - name: ghcr.io/kubeflow/trainer/model-initializer
    newTag: latest<|MERGE_RESOLUTION|>--- conflicted
+++ resolved
@@ -3,17 +3,12 @@
 resources:
   - ../../base/runtimes
 
-<<<<<<< HEAD
-# Update the Kubeflow Trainer runtimes image tag.
+# Update the Kubeflow LLM Trainer image tag.
 images:
   - name: ghcr.io/kubeflow/trainer/deepspeed-runtime
     newTag: latest
   - name: ghcr.io/kubeflow/trainer/mlx-runtime
     newTag: latest
-=======
-# Update the Kubeflow LLM Trainer image tag.
-images:
->>>>>>> abc4749f
   - name: ghcr.io/kubeflow/trainer/torchtune-trainer
     newTag: latest
   - name: ghcr.io/kubeflow/trainer/dataset-initializer
