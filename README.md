# K8s Custom Resource and Operator For TensorFlow jobs

[![Build Status](https://travis-ci.org/tensorflow/k8s.svg?branch=master)](https://travis-ci.org/tensorflow/k8s)

[Prow Test Dashboard](https://k8s-testgrid.appspot.com/sig-big-data)

[Prow Jobs](https://prow.k8s.io/?repo=tensorflow%2Fk8s)

## Overview

TfJob provides a Kubernetes custom resource that makes it easy to
run distributed or non-distributed TensorFlow jobs on Kubernetes.

Using a Custom Resource Definition (CRD) gives users the ability to create and manage TF Jobs just like builtin K8s resources. For example to
create a job

```
kubectl create -f examples/tf_job.yaml
```

To list jobs

```
kubectl get tfjobs

NAME          KINDS
example-job   TfJob.v1beta1.mlkube.io
```

For additional information about motivation and design for the
CRD please refer to
[tf_job_design_doc.md](tf_job_design_doc.md).

### Requirements

Custom Resources require Kubernetes >= 1.7


## Installing the TfJob CRD and operator on your k8s cluster

1. Deploy the operator

   For non-RBAC enabled clusters:
   ```
   CHART=https://storage.googleapis.com/tf-on-k8s-dogfood-releases/latest/tf-job-operator-chart-latest.tgz
   helm install ${CHART} -n tf-job --wait --replace --set cloud=<gke or azure>
   ```

   For RBAC-enabled clusters:
   ```
   CHART=https://storage.googleapis.com/tf-on-k8s-dogfood-releases/latest/tf-job-operator-chart-latest.tgz
   helm install ${CHART} -n tf-job --wait --replace --set rbac.install=true cloud=<gke or azure>
   ```

    * The above instructions use the latest release.
    * Releases are versioned
    * You can see a list of versions
    ```
    gsutil ls  gs://tf-on-k8s-dogfood-releases
    ```
    * **Avoiding Breakages**
      * During Alpha there is no guarantees about TfJob API
        compaitibility.
      * To avoid being broken by changes you can pin to a particular
        version of the helm chart and control when you upgrade.

1. Make sure the operator is running

    ```
    kubectl get pods

    NAME                               READY     STATUS    RESTARTS   AGE
    tf-job-operator-3083500267-wxj43   1/1       Running   0          48m

    ```

1. Run the helm tests

    ```
    helm test tf-job
    RUNNING: tf-job-tfjob-test-pqxkwk
    PASSED: tf-job-tfjob-test-pqxkwk
    ```

### Configuring the CRD

The CRD must be configured properly to work with your specific Kubernetes cluster.
Since it will be mounting GPU drivers into your pods, the CRD needs to know where to find them on the Kubernetes agents. It also needs to know which environment variable needs to be injected in the pods.

If your Kubernetes cluster is running on GKE or Azure (ACS, AKS, acs-engine) simply pass the provider name to the helm install (or in `values.yaml`).

<<<<<<< HEAD
For **GKE**

=======
For **GCE**
>>>>>>> aef19e62
```
helm install ${CHART} -n tf-job --wait --replace --set cloud=gke
```

For **Azure**:
```
helm install ${CHART} -n tf-job --wait --replace --set cloud=azure
```

If the cluster is not hosted on GKE or Azure, you will need to specify a custom configuration.
To do so create a `ConfigMap` with your desired settings.

This is the structure of the expected configuration file:

```yaml
apiVersion: v1
kind: ConfigMap
metadata:
  name: tf-job-operator-config
  namespace: default
data:
  controller_config_file.yaml: |
    accelerators:
      alpha.kubernetes.io/nvidia-gpu:
        volumes:
          - name: <volume-name> # Desired name of the volume, ex: nvidia-libs
            mountPath: <mount-path> # Path where this should be mounted
            hostPath: <host-path> # Path on the host machine
          - name: <volume2-name> # optional
            mountPath: <mount-path>
            hostPath: <host-path>
        envVars:
          - name: <env-var-name> # Name of the environment variable, ex: LD_LIBRARY_PATH
            value: <env-value> # Value of the environment variable
```

Then simply create the `ConfigMap` and install the Helm chart (**the order matters**) without specifying any cloud provider:

```
kubectl create configmap tf-job-operator-config --from-file <your-configmap-path>
helm install ${CHART} -n tf-job --wait --replace
```

Subsequently, any pod requesting a resource of type `alpha.kubernetes.io/nvidia-gpu` will have these Volumes\VolumeMounts and environment variables injected at creation.

## Creating a job

You create a job by defining a TfJob and then creating it with.

```
kubectl create -f https://raw.githubusercontent.com/tensorflow/k8s/master/examples/tf_job.yaml
```

In this case the job spec looks like the following

```
apiVersion: "mlkube.io/v1beta1"
kind: "TfJob"
metadata:
  name: "example-job"
spec:
  replicaSpecs:
    - replicas: 1
      tfReplicaType: MASTER
      template:
        spec:
          containers:
            - image: gcr.io/tf-on-k8s-dogfood/tf_sample:dc944ff
              name: tensorflow
          restartPolicy: OnFailure
    - replicas: 1
      tfReplicaType: WORKER
      template:
        spec:
          containers:
            - image: gcr.io/tf-on-k8s-dogfood/tf_sample:dc944ff
              name: tensorflow
          restartPolicy: OnFailure
    - replicas: 2
      tfReplicaType: PS
```

Each replicaSpec defines a set of TensorFlow processes.
The tfReplicaType defines the semantics for the set of processes.
The semantics are as follows

**master**
  * A job must have 1 and only 1 master
  * The pod must contain a container named tensorflow
  * The overall status of the TfJob is determined by the exit code of the
    tensorflow container
      * 0 = success
      * 1-127 = permanent error
      * 128-255 = retryable error

**worker**
  * A job can have 0 to N workers
  * The pod must contain a container named tensorflow
  * Workers are automatically restarted if they exit

**ps**
  * A job can have 0 to N parameter servers
  * parameter servers are automatically restarted if they exit
  * If you do not specify a container named tensorflow the TfJob
    will automatically add a container to the pod that starts a
    standard TensorFlow gRPC server for each PS.


For each replica you define a **template** which is a K8s
[PodTemplateSpec](https://kubernetes.io/docs/api-reference/v1.8/#podtemplatespec-v1-core).
The template allows you to specify the containers, volumes, etc... that
should be created for each replica.


### Using GPUs

**Note** The use of GPUs and K8s is still in flux.
The following works with GKE & K8s 1.7.2. If this doesn't work on
your setup please consider opening an issue.

Ensure your K8s cluster is properly configured to use GPUs
  * Nodes must have GPUs attached
  * K8s cluster must recognize the nvidia-gpu resource type
  * GPU drivers must be installed on the cluster.
  * Your TfJob controller must be configured to properly attach
    volumes and set environment variables needed for GPUs.

To attach GPUs specify the GPU resource on the container e.g.

```
apiVersion: "mlkube.io/v1beta1"
kind: "TfJob"
metadata:
  name: "tf-smoke-gpu"
spec:
  replica_specs:
    - replicas: 1
      tfPort: 2222
      tfReplicaType: MASTER
      template:
        spec:
          containers:
            - image: gcr.io/tf-on-k8s-dogfood/tf_sample_gpu:latest
              name: tensorflow
              resources:
                limits:
                  alpha.kubernetes.io/nvidia-gpu: 1
          restartPolicy: OnFailure
```

Follow TensorFlow's [instructions](https://www.tensorflow.org/tutorials/using_gpu)
for using GPUs.

### Requesting a TensorBoard instance

You can also ask the `TfJob` operator to create a TensorBoard instance
by including a [TensorBoardSpec](https://github.com/tensorflow/k8s/blob/master/pkg/spec/tf_job.go#L103)
in your job. The table below describes the important fields in
[TensorBoardSpec](https://github.com/tensorflow/k8s/blob/master/pkg/spec/tf_job.go#L103).

| Name | Description | Required | Default |
|---|---|---|---|
| `logDir` | Specifies the directory where TensorBoard will look to find TensorFlow event files that it can display | Yes | `None` |
| `volumes` | `Volumes` information that will be passed to the TensorBoard `deployment` | No | [] |
| `volumeMounts` | `VolumeMounts` information that will be passed to the TensorBoard `deployment` | No | [] |
| `serviceType` | `ServiceType` information that will be passed to the TensorBoard `service`| No | `ClusterIP` |

#### TensorBoard on Azure

On Azure you can store your event files on an Azure Files and use
volumes to make them available to TensorBoard.

```
apiVersion: "mlkube.io/v1beta1"
kind: "TfJob"
metadata:
  name: "tf-smoke-gpu"
spec:
  replica_specs:
    - replicas: 1
      tfReplicaType: MASTER
      template:
        spec:
          containers:
            - image: gcr.io/tf-on-k8s-dogfood/tf_sample_gpu:latest
              name: tensorflow
              resources:
                limits:
                  alpha.kubernetes.io/nvidia-gpu: 1
          restartPolicy: OnFailure
  tensorboard:
    logDir: /tmp/tensorflow
    volumes:
      - name: azurefile
        azureFile:
            secretName: azure-secret
            shareName: data
            readOnly: false
    volumeMounts:
      - mountPath: /tmp/tensorflow
        name: azurefile

```

#### TensorBoard on GKE

On GKE you can store your event files on GCS and TensorBoard/TensorFlow
can read/write directly to GCS.

```
apiVersion: "mlkube.io/v1beta1"
kind: "TfJob"
metadata:
  name: "tf-smoke-gpu"
spec:
  replica_specs:
    - replicas: 1
      tfPort: 2222
      tfReplicaType: MASTER
      template:
        spec:
          containers:
            - image: gcr.io/tf-on-k8s-dogfood/tf_sample_gpu:latest
              name: tensorflow
              args:
                - --log_dir=gs://my-bucket/logdir
              resources:
                limits:
                  alpha.kubernetes.io/nvidia-gpu: 1
          restartPolicy: OnFailure
  tensorboard:
    logDir: gs://my-bucket/logdir

```

#### Connecting to TensorBoard

The TfJob operator will create a service named
**tensorboard-$RUNTIME_ID** for your job. You can connect to it
using the Kubernetes API Server porxy as follows

Start the K8s proxy
```
kubectl proxy
```

In a web-browser open up

```
http://${PROXY}:8001/api/v1/proxy/namespaces/default/services/tensorboard-${RUNTIMEID}:80/
```

Depending on how you configure the service for TensorBoard and cluster
you can make TensorBoard available without using the K8s proxy.

## Monitoring your job

To get the status of your job

```
kubectl get -o yaml tfjobs $JOB
```

Here is sample output for an example job

```
apiVersion: mlkube.io/v1beta1
kind: TfJob
metadata:
  clusterName: ""
  creationTimestamp: 2017-10-20T22:27:38Z
  generation: 0
  name: example-job
  namespace: default
  resourceVersion: "1881"
  selfLink: /apis/mlkube.io/v1beta1/namespaces/default/tfjobs/example-job
  uid: e11f9577-b5e5-11e7-8522-42010a8e01a4
spec:
  RuntimeId: 76no
  replicaSpecs:
  - IsDefaultPS: false
    replicas: 1
    template:
      metadata:
        creationTimestamp: null
      spec:
        containers:
        - image: gcr.io/tf-on-k8s-dogfood/tf_sample:dc944ff
          name: tensorflow
          resources: {}
        restartPolicy: OnFailure
    tfPort: 2222
    tfReplicaType: MASTER
  - IsDefaultPS: false
    replicas: 1
    template:
      metadata:
        creationTimestamp: null
      spec:
        containers:
        - image: gcr.io/tf-on-k8s-dogfood/tf_sample:dc944ff
          name: tensorflow
          resources: {}
        restartPolicy: OnFailure
    tfPort: 2222
    tfReplicaType: WORKER
  - IsDefaultPS: true
    replicas: 2
    template:
      metadata:
        creationTimestamp: null
      spec:
        containers:
        - image: tensorflow/tensorflow:1.3.0
          name: tensorflow
          resources: {}
          volumeMounts:
          - mountPath: /ps-server
            name: ps-config-volume
        restartPolicy: OnFailure
    tfPort: 2222
    tfReplicaType: PS
  tensorboard:
    logDir: /tmp/tensorflow
    serviceType: ""
    volumeMounts: null
    volumes: null
  tfImage: tensorflow/tensorflow:1.3.0
status:
  conditions: null
  controlPaused: false
  phase: Done
  reason: ""
  replicaStatuses:
  - ReplicasStates:
      Succeeded: 1
    state: Succeeded
    tf_replica_type: MASTER
  - ReplicasStates:
      Running: 1
    state: Running
    tf_replica_type: WORKER
  - ReplicasStates:
      Running: 2
    state: Running
    tf_replica_type: PS
  state: Succeeded

```

The first thing to note is the **RuntimeId**. This is a random unique
string which is used to give names to all the K8s resouces
(e.g Job controllers & services) that are created by the TfJob.

As with other K8s resources status provides information about the state
of the resource.

**phase** - Indicates the phase of a job and will be one of
 - Creating
 - Running
 - CleanUp
 - Failed
 - Done

**state** - Provides the overall status of the job and will be one of
  - Running
  - Succeeded
  - Failed

For each replica type in the job, there will be a ReplicaStatus that
provides the number of replicas of that type in each state.

For each replica type, the job creates a set of K8s
[Job Controllers](https://kubernetes.io/docs/concepts/workloads/controllers/jobs-run-to-completion/)
named

```
${REPLICA-TYPE}-${RUNTIME_ID}-${INDEX}
```

For example, if you have 2 parameter servers and runtime id 76n0 TfJob
will create the jobs

```
ps-76no-0
ps-76no-1
```

### TensorFlow Logs

Logging follows standard K8s logging practices.

You can use kubectl to get standard output/error for any of
your containers.

First find the pod created by the job controller for the replica of
index. Pods will be named

```
${REPLICA-TYPE}-${RUNTIME_ID}-${INDEX}-${RANDOM}
```

where RANDOM is a unique id generated by K8s to uniquely identify each
pod.

Once you've identified your pod you can get the logs using kubectl.

```
kubectl logs ${REPLICA-TYPE}-${RUNTIME_ID}-${INDEX}-${RADNOM}
```

If your cluster takes advantage of K8s
[logging infrastructure](https://kubernetes.io/docs/concepts/cluster-administration/logging/)
then your logs may also be shipped to an appropriate data store for
further analysis.

#### GKE

The default on GKE is send logs to
[Stackdriver logging](https://cloud.google.com/logging/docs/).

To get the logs for a particular pod you can use the following
advanced filter in Stackdriver logging's search UI.

```
resource.type="container"
resource.labels.pod_id=${POD_NAME}
```

where ${POD_NAME} is the name of the pod.

**Tip** If you don't know the id of the pod, just enter the RuntimeId
for your job into the Stackdriver logging search UI. This will find all
log entries with the RuntimeId anywhere in the log entry. Since the
RuntimeId is a random string, the only matches will be the log entries
for your job.

**Tip** If your program outputs an easily searchable log message with
the replica type and index then you can search for this log message
and use it to determine the ${POD_NAME} for a particular pod; e.g

```
cluster_json = os.getenv('TF_CONFIG')
cluster = json.loads(cluster)
logging.info("REPLICA_TYPE=%s,REPLICA_INDEX=%s", cluster["task"]["type"], cluster["task"]["index"])
```

This would log a message like

```
REPLICA_TYPE=worker,REPLICA_INDEX=0
```

which you could then search for in the StackDriver UI. Once you find
the entry you can expand it to see **resource.labels.pod_id**.


## Contributing

Please refer to the [developer_guide](developer_guide.md)<|MERGE_RESOLUTION|>--- conflicted
+++ resolved
@@ -89,12 +89,7 @@
 
 If your Kubernetes cluster is running on GKE or Azure (ACS, AKS, acs-engine) simply pass the provider name to the helm install (or in `values.yaml`).
 
-<<<<<<< HEAD
-For **GKE**
-
-=======
-For **GCE**
->>>>>>> aef19e62
+For **GKE**:
 ```
 helm install ${CHART} -n tf-job --wait --replace --set cloud=gke
 ```
